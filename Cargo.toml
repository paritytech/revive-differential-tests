[workspace]
resolver = "2"
members = ["crates/*"]

[workspace.package]
version = "0.1.0"
authors = ["Parity Technologies <admin@parity.io>"]
license = "MIT/Apache-2.0"
edition = "2024"
repository = "https://github.com/paritytech/revive-differential-testing.git"
rust-version = "1.87.0"

[workspace.dependencies]
revive-dt-common = { version = "0.1.0", path = "crates/common" }
revive-dt-compiler = { version = "0.1.0", path = "crates/compiler" }
revive-dt-config = { version = "0.1.0", path = "crates/config" }
revive-dt-core = { version = "0.1.0", path = "crates/core" }
revive-dt-format = { version = "0.1.0", path = "crates/format" }
revive-dt-node = { version = "0.1.0", path = "crates/node" }
revive-dt-node-interaction = { version = "0.1.0", path = "crates/node-interaction" }
revive-dt-node-pool = { version = "0.1.0", path = "crates/node-pool" }
revive-dt-report = { version = "0.1.0", path = "crates/report" }
revive-dt-solc-binaries = { version = "0.1.0", path = "crates/solc-binaries" }

alloy-primitives = "1.2.1"
alloy-sol-types = "1.2.1"
anyhow = "1.0"
clap = { version = "4", features = ["derive"] }
foundry-compilers-artifacts = { version = "0.18.0" }
futures = { version = "0.3.31" }
hex = "0.4.3"
<<<<<<< HEAD
regex = "1"
=======
moka = "0.12.10"
>>>>>>> a59e287f
reqwest = { version = "0.12.15", features = ["json"] }
once_cell = "1.21"
semver = { version = "1.0", features = ["serde"] }
serde = { version = "1.0", default-features = false, features = ["derive"] }
serde_json = { version = "1.0", default-features = false, features = [
    "arbitrary_precision",
    "std",
    "unbounded_depth",
] }
sha2 = { version = "0.10.9" }
sp-core = "36.1.0"
sp-runtime = "41.1.0"
temp-dir = { version = "0.1.16" }
tempfile = "3.3"
thiserror = "2"
tokio = { version = "1.47.0", default-features = false, features = [
    "rt-multi-thread",
    "process",
    "rt",
] }
uuid = { version = "1.8", features = ["v4"] }
tracing = "0.1.41"
tracing-subscriber = { version = "0.3.19", default-features = false, features = [
    "fmt",
    "json",
    "env-filter",
] }
indexmap = { version = "2.10.0", default-features = false }

# revive compiler
revive-solc-json-interface = { git = "https://github.com/paritytech/revive", rev = "3389865af7c3ff6f29a586d82157e8bc573c1a8e" }
revive-common = { git = "https://github.com/paritytech/revive", rev = "3389865af7c3ff6f29a586d82157e8bc573c1a8e" }
revive-differential = { git = "https://github.com/paritytech/revive", rev = "3389865af7c3ff6f29a586d82157e8bc573c1a8e" }

[workspace.dependencies.alloy]
version = "1.0.22"
default-features = false
features = [
    "json-abi",
    "providers",
    "provider-ipc",
    "provider-debug-api",
    "reqwest",
    "rpc-types",
    "signer-local",
    "std",
    "network",
    "serde",
    "rpc-types-eth",
    "genesis",
]

[profile.bench]
inherits = "release"
lto = true
codegen-units = 1<|MERGE_RESOLUTION|>--- conflicted
+++ resolved
@@ -29,11 +29,8 @@
 foundry-compilers-artifacts = { version = "0.18.0" }
 futures = { version = "0.3.31" }
 hex = "0.4.3"
-<<<<<<< HEAD
 regex = "1"
-=======
 moka = "0.12.10"
->>>>>>> a59e287f
 reqwest = { version = "0.12.15", features = ["json"] }
 once_cell = "1.21"
 semver = { version = "1.0", features = ["serde"] }
