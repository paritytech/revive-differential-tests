use serde::Deserialize;

<<<<<<< HEAD
use crate::{
    define_wrapper_type,
    input::{Expected, Input},
    mode::Mode,
};
=======
use crate::{define_wrapper_type, input::Input, mode::Mode};
>>>>>>> 589a5dc9

#[derive(Debug, Default, Deserialize, Clone, Eq, PartialEq)]
pub struct Case {
    pub name: Option<String>,
    pub comment: Option<String>,
    pub modes: Option<Vec<Mode>>,
    pub inputs: Vec<Input>,
    pub group: Option<String>,
<<<<<<< HEAD
    pub expected: Option<Expected>,
=======
>>>>>>> 589a5dc9
}

define_wrapper_type!(
    /// A wrapper type for the index of test cases found in metadata file.
    #[derive(Clone, Copy, Debug, PartialEq, Eq, PartialOrd, Ord, Hash)]
    CaseIdx(usize);
<<<<<<< HEAD
);

impl Case {
    pub fn inputs_iterator(&self) -> impl Iterator<Item = Input> {
        let inputs_len = self.inputs.len();
        self.inputs
            .clone()
            .into_iter()
            .enumerate()
            .map(move |(idx, mut input)| {
                if idx + 1 == inputs_len {
                    input.expected = self.expected.clone();
                    input
                } else {
                    input
                }
            })
    }
}
=======
);
>>>>>>> 589a5dc9
<|MERGE_RESOLUTION|>--- conflicted
+++ resolved
@@ -1,14 +1,10 @@
 use serde::Deserialize;
 
-<<<<<<< HEAD
 use crate::{
     define_wrapper_type,
     input::{Expected, Input},
     mode::Mode,
 };
-=======
-use crate::{define_wrapper_type, input::Input, mode::Mode};
->>>>>>> 589a5dc9
 
 #[derive(Debug, Default, Deserialize, Clone, Eq, PartialEq)]
 pub struct Case {
@@ -17,18 +13,8 @@
     pub modes: Option<Vec<Mode>>,
     pub inputs: Vec<Input>,
     pub group: Option<String>,
-<<<<<<< HEAD
     pub expected: Option<Expected>,
-=======
->>>>>>> 589a5dc9
 }
-
-define_wrapper_type!(
-    /// A wrapper type for the index of test cases found in metadata file.
-    #[derive(Clone, Copy, Debug, PartialEq, Eq, PartialOrd, Ord, Hash)]
-    CaseIdx(usize);
-<<<<<<< HEAD
-);
 
 impl Case {
     pub fn inputs_iterator(&self) -> impl Iterator<Item = Input> {
@@ -47,6 +33,9 @@
             })
     }
 }
-=======
-);
->>>>>>> 589a5dc9
+
+define_wrapper_type!(
+    /// A wrapper type for the index of test cases found in metadata file.
+    #[derive(Clone, Copy, Debug, PartialEq, Eq, PartialOrd, Ord, Hash)]
+    CaseIdx(usize);
+);