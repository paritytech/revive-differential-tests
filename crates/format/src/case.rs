--- conflicted
+++ resolved
@@ -17,8 +17,23 @@
     pub expected: Option<Expected>,
 }
 
-<<<<<<< HEAD
 impl Case {
+    pub fn inputs_iterator(&self) -> impl Iterator<Item = Input> {
+        let inputs_len = self.inputs.len();
+        self.inputs
+            .clone()
+            .into_iter()
+            .enumerate()
+            .map(move |(idx, mut input)| {
+                if idx + 1 == inputs_len {
+                    input.expected = self.expected.clone();
+                    input
+                } else {
+                    input
+                }
+            })
+    }
+
     pub fn handle_address_replacement(
         &mut self,
         old_to_new_mapping: &mut AddressReplacementMap,
@@ -37,30 +52,4 @@
     /// A wrapper type for the index of test cases found in metadata file.
     #[derive(Clone, Copy, Debug, PartialEq, Eq, PartialOrd, Ord, Hash)]
     CaseIdx(usize);
-);
-
-=======
->>>>>>> c31c7d94
-impl Case {
-    pub fn inputs_iterator(&self) -> impl Iterator<Item = Input> {
-        let inputs_len = self.inputs.len();
-        self.inputs
-            .clone()
-            .into_iter()
-            .enumerate()
-            .map(move |(idx, mut input)| {
-                if idx + 1 == inputs_len {
-                    input.expected = self.expected.clone();
-                    input
-                } else {
-                    input
-                }
-            })
-    }
-}
-
-define_wrapper_type!(
-    /// A wrapper type for the index of test cases found in metadata file.
-    #[derive(Clone, Copy, Debug, PartialEq, Eq, PartialOrd, Ord, Hash)]
-    CaseIdx(usize);
 );