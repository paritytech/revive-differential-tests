--- conflicted
+++ resolved
@@ -3,13 +3,8 @@
 use revive_dt_common::macros::define_wrapper_type;
 
 use crate::{
-<<<<<<< HEAD
-    input::{Expected, Input},
+    input::{Expected, Step},
     mode::ParsedMode,
-=======
-    input::{Expected, Step},
-    mode::Mode,
->>>>>>> 46aea089
 };
 
 #[derive(Debug, Default, Serialize, Deserialize, Clone, Eq, PartialEq)]
@@ -18,16 +13,11 @@
     pub name: Option<String>,
     #[serde(skip_serializing_if = "Option::is_none")]
     pub comment: Option<String>,
-<<<<<<< HEAD
+    #[serde(skip_serializing_if = "Option::is_none")]
     pub modes: Option<Vec<ParsedMode>>,
-    pub inputs: Vec<Input>,
-=======
-    #[serde(skip_serializing_if = "Option::is_none")]
-    pub modes: Option<Vec<Mode>>,
     #[serde(rename = "inputs")]
     pub steps: Vec<Step>,
     #[serde(skip_serializing_if = "Option::is_none")]
->>>>>>> 46aea089
     pub group: Option<String>,
     #[serde(skip_serializing_if = "Option::is_none")]
     pub expected: Option<Expected>,
