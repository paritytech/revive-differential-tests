use std::{
    cmp::Ordering,
    collections::BTreeMap,
    fmt::Display,
    fs::{File, read_to_string},
    ops::Deref,
    path::{Path, PathBuf},
    str::FromStr,
};

use serde::{Deserialize, Serialize};

use revive_common::EVMVersion;
use revive_dt_common::{iterators::FilesWithExtensionIterator, macros::define_wrapper_type};

use crate::{
    case::Case,
    mode::{Mode, ParsedMode},
};

pub const METADATA_FILE_EXTENSION: &str = "json";
pub const SOLIDITY_CASE_FILE_EXTENSION: &str = "sol";
pub const SOLIDITY_CASE_COMMENT_MARKER: &str = "//!";

#[derive(Debug, Default, Deserialize, Clone, Eq, PartialEq)]
pub struct MetadataFile {
    pub path: PathBuf,
    pub content: Metadata,
}

impl MetadataFile {
    pub fn try_from_file(path: &Path) -> Option<Self> {
        Metadata::try_from_file(path).map(|metadata| Self {
            path: path.to_owned(),
            content: metadata,
        })
    }
}

impl Deref for MetadataFile {
    type Target = Metadata;

    fn deref(&self) -> &Self::Target {
        &self.content
    }
}

#[derive(Debug, Default, Serialize, Deserialize, Clone, Eq, PartialEq)]
pub struct Metadata {
    /// A comment on the test case that's added for human-readability.
    #[serde(skip_serializing_if = "Option::is_none")]
    pub comment: Option<String>,

    #[serde(skip_serializing_if = "Option::is_none")]
    pub ignore: Option<bool>,

    #[serde(skip_serializing_if = "Option::is_none")]
    pub targets: Option<Vec<String>>,

    pub cases: Vec<Case>,

    #[serde(skip_serializing_if = "Option::is_none")]
    pub contracts: Option<BTreeMap<ContractInstance, ContractPathAndIdent>>,

    #[serde(skip_serializing_if = "Option::is_none")]
    pub libraries: Option<BTreeMap<PathBuf, BTreeMap<ContractIdent, ContractInstance>>>,
<<<<<<< HEAD
    #[serde(skip_serializing_if = "Option::is_none")]
    pub ignore: Option<bool>,
    pub modes: Option<Vec<ParsedMode>>,
=======

    #[serde(skip_serializing_if = "Option::is_none")]
    pub modes: Option<Vec<Mode>>,

>>>>>>> 5a11f446
    #[serde(skip_serializing_if = "Option::is_none")]
    pub file_path: Option<PathBuf>,

    /// This field specifies an EVM version requirement that the test case has where the test might
    /// be run of the evm version of the nodes match the evm version specified here.
    #[serde(skip_serializing_if = "Option::is_none")]
    pub required_evm_version: Option<EvmVersionRequirement>,
}

impl Metadata {
    /// Returns the modes that we should test from this metadata.
    pub fn solc_modes(&self) -> Vec<Mode> {
        match &self.modes {
            Some(modes) => Mode::from_parsed_modes(modes.iter()).collect(),
            None => Mode::all().collect(),
        }
    }

    /// Returns the base directory of this metadata.
    pub fn directory(&self) -> anyhow::Result<PathBuf> {
        Ok(self
            .file_path
            .as_ref()
            .and_then(|path| path.parent())
            .ok_or_else(|| anyhow::anyhow!("metadata invalid file path: {:?}", self.file_path))?
            .to_path_buf())
    }

    /// Returns the contract sources with canonicalized paths for the files
    pub fn contract_sources(
        &self,
    ) -> anyhow::Result<BTreeMap<ContractInstance, ContractPathAndIdent>> {
        let directory = self.directory()?;
        let mut sources = BTreeMap::new();
        let Some(contracts) = &self.contracts else {
            return Ok(sources);
        };

        for (
            alias,
            ContractPathAndIdent {
                contract_source_path,
                contract_ident,
            },
        ) in contracts
        {
            let alias = alias.clone();
            let absolute_path = directory.join(contract_source_path).canonicalize()?;
            let contract_ident = contract_ident.clone();

            sources.insert(
                alias,
                ContractPathAndIdent {
                    contract_source_path: absolute_path,
                    contract_ident,
                },
            );
        }

        Ok(sources)
    }

    /// Try to parse the test metadata struct from the given file at `path`.
    ///
    /// Returns `None` if `path` didn't contain a test metadata or case definition.
    ///
    /// # Panics
    /// Expects the supplied `path` to be a file.
    pub fn try_from_file(path: &Path) -> Option<Self> {
        assert!(path.is_file(), "not a file: {}", path.display());

        let Some(file_extension) = path.extension() else {
            tracing::debug!("skipping corpus file: {}", path.display());
            return None;
        };

        if file_extension == METADATA_FILE_EXTENSION {
            return Self::try_from_json(path);
        }

        if file_extension == SOLIDITY_CASE_FILE_EXTENSION {
            return Self::try_from_solidity(path);
        }

        tracing::debug!("ignoring invalid corpus file: {}", path.display());
        None
    }

    fn try_from_json(path: &Path) -> Option<Self> {
        let file = File::open(path)
            .inspect_err(|error| {
                tracing::error!(
                    "opening JSON test metadata file '{}' error: {error}",
                    path.display()
                );
            })
            .ok()?;

        match serde_json::from_reader::<_, Metadata>(file) {
            Ok(mut metadata) => {
                metadata.file_path = Some(path.to_path_buf());
                Some(metadata)
            }
            Err(error) => {
                tracing::error!(
                    "parsing JSON test metadata file '{}' error: {error}",
                    path.display()
                );
                None
            }
        }
    }

    fn try_from_solidity(path: &Path) -> Option<Self> {
        let spec = read_to_string(path)
            .inspect_err(|error| {
                tracing::error!(
                    "opening JSON test metadata file '{}' error: {error}",
                    path.display()
                );
            })
            .ok()?
            .lines()
            .filter_map(|line| line.strip_prefix(SOLIDITY_CASE_COMMENT_MARKER))
            .fold(String::new(), |mut buf, string| {
                buf.push_str(string);
                buf
            });

        if spec.is_empty() {
            return None;
        }

        match serde_json::from_str::<Self>(&spec) {
            Ok(mut metadata) => {
                metadata.file_path = Some(path.to_path_buf());
                metadata.contracts = Some(
                    [(
                        ContractInstance::new("Test"),
                        ContractPathAndIdent {
                            contract_source_path: path.to_path_buf(),
                            contract_ident: ContractIdent::new("Test"),
                        },
                    )]
                    .into(),
                );
                Some(metadata)
            }
            Err(error) => {
                tracing::error!(
                    "parsing Solidity test metadata file '{}' error: '{error}' from data: {spec}",
                    path.display()
                );
                None
            }
        }
    }

    /// Returns an iterator over all of the solidity files that needs to be compiled for this
    /// [`Metadata`] object
    ///
    /// Note: if the metadata is contained within a solidity file then this is the only file that
    /// we wish to compile since this is a self-contained test. Otherwise, if it's a JSON file
    /// then we need to compile all of the contracts that are in the directory since imports are
    /// allowed in there.
    pub fn files_to_compile(&self) -> anyhow::Result<Box<dyn Iterator<Item = PathBuf>>> {
        let Some(ref metadata_file_path) = self.file_path else {
            anyhow::bail!("The metadata file path is not defined");
        };
        if metadata_file_path
            .extension()
            .is_some_and(|extension| extension.eq_ignore_ascii_case("sol"))
        {
            Ok(Box::new(std::iter::once(metadata_file_path.clone())))
        } else {
            Ok(Box::new(
                FilesWithExtensionIterator::new(self.directory()?).with_allowed_extension("sol"),
            ))
        }
    }
}

define_wrapper_type!(
    /// Represents a contract instance found a metadata file.
    ///
    /// Typically, this is used as the key to the "contracts" field of metadata files.
    #[derive(
        Clone, Debug, Default, PartialEq, Eq, PartialOrd, Ord, Hash, Serialize, Deserialize,
    )]
    #[serde(transparent)]
    pub struct ContractInstance(String);
);

define_wrapper_type!(
    /// Represents a contract identifier found a metadata file.
    ///
    /// A contract identifier is the name of the contract in the source code.
    #[derive(
        Clone, Debug, Default, PartialEq, Eq, PartialOrd, Ord, Hash, Serialize, Deserialize,
    )]
    #[serde(transparent)]
    pub struct ContractIdent(String);
);

/// Represents an identifier used for contracts.
///
/// The type supports serialization from and into the following string format:
///
/// ```text
/// ${path}:${contract_ident}
/// ```
#[derive(Clone, Debug, PartialEq, Eq, PartialOrd, Ord, Hash, Serialize, Deserialize)]
#[serde(try_from = "String", into = "String")]
pub struct ContractPathAndIdent {
    /// The path of the contract source code relative to the directory containing the metadata file.
    pub contract_source_path: PathBuf,

    /// The identifier of the contract.
    pub contract_ident: ContractIdent,
}

impl Display for ContractPathAndIdent {
    fn fmt(&self, f: &mut std::fmt::Formatter<'_>) -> std::fmt::Result {
        write!(
            f,
            "{}:{}",
            self.contract_source_path.display(),
            self.contract_ident.as_ref()
        )
    }
}

impl FromStr for ContractPathAndIdent {
    type Err = anyhow::Error;

    fn from_str(s: &str) -> Result<Self, Self::Err> {
        let mut splitted_string = s.split(":").peekable();
        let mut path = None::<String>;
        let mut identifier = None::<String>;
        loop {
            let Some(next_item) = splitted_string.next() else {
                break;
            };
            if splitted_string.peek().is_some() {
                match path {
                    Some(ref mut path) => {
                        path.push(':');
                        path.push_str(next_item);
                    }
                    None => path = Some(next_item.to_owned()),
                }
            } else {
                identifier = Some(next_item.to_owned())
            }
        }
        match (path, identifier) {
            (Some(path), Some(identifier)) => Ok(Self {
                contract_source_path: PathBuf::from(path),
                contract_ident: ContractIdent::new(identifier),
            }),
            (None, Some(path)) | (Some(path), None) => {
                let Some(identifier) = path.split(".").next().map(ToOwned::to_owned) else {
                    anyhow::bail!("Failed to find identifier");
                };
                Ok(Self {
                    contract_source_path: PathBuf::from(path),
                    contract_ident: ContractIdent::new(identifier),
                })
            }
            (None, None) => anyhow::bail!("Failed to find the path and identifier"),
        }
    }
}

impl TryFrom<String> for ContractPathAndIdent {
    type Error = anyhow::Error;

    fn try_from(value: String) -> Result<Self, Self::Error> {
        Self::from_str(&value)
    }
}

impl From<ContractPathAndIdent> for String {
    fn from(value: ContractPathAndIdent) -> Self {
        value.to_string()
    }
}

/// An EVM version requirement that the test case has. This gets serialized and
/// deserialized from and into [`String`].
#[derive(Clone, Copy, Debug, PartialEq, Eq, PartialOrd, Ord, Hash, Serialize, Deserialize)]
#[serde(try_from = "String", into = "String")]
pub struct EvmVersionRequirement {
    ordering: Ordering,
    or_equal: bool,
    evm_version: EVMVersion,
}

impl EvmVersionRequirement {
    pub fn new_greater_than_or_equals(version: EVMVersion) -> Self {
        Self {
            ordering: Ordering::Greater,
            or_equal: true,
            evm_version: version,
        }
    }

    pub fn new_greater_than(version: EVMVersion) -> Self {
        Self {
            ordering: Ordering::Greater,
            or_equal: false,
            evm_version: version,
        }
    }

    pub fn new_equals(version: EVMVersion) -> Self {
        Self {
            ordering: Ordering::Equal,
            or_equal: false,
            evm_version: version,
        }
    }

    pub fn new_less_than(version: EVMVersion) -> Self {
        Self {
            ordering: Ordering::Less,
            or_equal: false,
            evm_version: version,
        }
    }

    pub fn new_less_than_or_equals(version: EVMVersion) -> Self {
        Self {
            ordering: Ordering::Less,
            or_equal: true,
            evm_version: version,
        }
    }

    pub fn matches(&self, other: &EVMVersion) -> bool {
        let ordering = other.cmp(&self.evm_version);
        ordering == self.ordering || (self.or_equal && matches!(ordering, Ordering::Equal))
    }
}

impl Display for EvmVersionRequirement {
    fn fmt(&self, f: &mut std::fmt::Formatter<'_>) -> std::fmt::Result {
        let Self {
            ordering,
            or_equal,
            evm_version,
        } = self;
        match ordering {
            Ordering::Less => write!(f, "<")?,
            Ordering::Equal => write!(f, "=")?,
            Ordering::Greater => write!(f, ">")?,
        }
        if *or_equal && !matches!(ordering, Ordering::Equal) {
            write!(f, "=")?;
        }
        write!(f, "{evm_version}")
    }
}

impl FromStr for EvmVersionRequirement {
    type Err = anyhow::Error;

    fn from_str(s: &str) -> Result<Self, Self::Err> {
        match s.as_bytes() {
            [b'>', b'=', remaining @ ..] => Ok(Self {
                ordering: Ordering::Greater,
                or_equal: true,
                evm_version: str::from_utf8(remaining)?.try_into()?,
            }),
            [b'>', remaining @ ..] => Ok(Self {
                ordering: Ordering::Greater,
                or_equal: false,
                evm_version: str::from_utf8(remaining)?.try_into()?,
            }),
            [b'<', b'=', remaining @ ..] => Ok(Self {
                ordering: Ordering::Less,
                or_equal: true,
                evm_version: str::from_utf8(remaining)?.try_into()?,
            }),
            [b'<', remaining @ ..] => Ok(Self {
                ordering: Ordering::Less,
                or_equal: false,
                evm_version: str::from_utf8(remaining)?.try_into()?,
            }),
            [b'=', remaining @ ..] => Ok(Self {
                ordering: Ordering::Equal,
                or_equal: false,
                evm_version: str::from_utf8(remaining)?.try_into()?,
            }),
            _ => anyhow::bail!("Invalid EVM version requirement {s}"),
        }
    }
}

impl TryFrom<String> for EvmVersionRequirement {
    type Error = anyhow::Error;

    fn try_from(value: String) -> Result<Self, Self::Error> {
        value.parse()
    }
}

impl From<EvmVersionRequirement> for String {
    fn from(value: EvmVersionRequirement) -> Self {
        value.to_string()
    }
}

#[cfg(test)]
mod test {
    use super::*;

    #[test]
    fn contract_identifier_respects_roundtrip_property() {
        // Arrange
        let string = "ERC20/ERC20.sol:ERC20";

        // Act
        let identifier = ContractPathAndIdent::from_str(string);

        // Assert
        let identifier = identifier.expect("Failed to parse");
        assert_eq!(
            identifier.contract_source_path.display().to_string(),
            "ERC20/ERC20.sol"
        );
        assert_eq!(identifier.contract_ident, "ERC20".to_owned().into());

        // Act
        let reserialized = identifier.to_string();

        // Assert
        assert_eq!(string, reserialized);
    }

    #[test]
    fn complex_metadata_file_can_be_deserialized() {
        // Arrange
        const JSON: &str = include_str!("../../../assets/test_metadata.json");

        // Act
        let metadata = serde_json::from_str::<Metadata>(JSON);

        // Assert
        metadata.expect("Failed to deserialize metadata");
    }
}<|MERGE_RESOLUTION|>--- conflicted
+++ resolved
@@ -64,16 +64,10 @@
 
     #[serde(skip_serializing_if = "Option::is_none")]
     pub libraries: Option<BTreeMap<PathBuf, BTreeMap<ContractIdent, ContractInstance>>>,
-<<<<<<< HEAD
-    #[serde(skip_serializing_if = "Option::is_none")]
-    pub ignore: Option<bool>,
+
+    #[serde(skip_serializing_if = "Option::is_none")]
     pub modes: Option<Vec<ParsedMode>>,
-=======
-
-    #[serde(skip_serializing_if = "Option::is_none")]
-    pub modes: Option<Vec<Mode>>,
-
->>>>>>> 5a11f446
+
     #[serde(skip_serializing_if = "Option::is_none")]
     pub file_path: Option<PathBuf>,
 
