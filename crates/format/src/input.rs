use std::collections::HashMap;

use alloy::{
    eips::BlockNumberOrTag,
    json_abi::JsonAbi,
    network::TransactionBuilder,
    primitives::{Address, Bytes, U256},
    rpc::types::TransactionRequest,
};
use semver::VersionReq;
use serde::Deserialize;
use serde_json::Value;

use revive_dt_node_interaction::EthereumNode;

use crate::metadata::ContractInstance;

#[derive(Clone, Debug, Default, Deserialize, Eq, PartialEq)]
pub struct Input {
    #[serde(default = "default_caller")]
    pub caller: Address,
    pub comment: Option<String>,
    #[serde(default = "default_instance")]
    pub instance: ContractInstance,
    pub method: Method,
    #[serde(default)]
    pub calldata: Calldata,
    pub expected: Option<Expected>,
    pub value: Option<String>,
    pub storage: Option<HashMap<String, Calldata>>,
}

#[derive(Clone, Debug, Deserialize, Eq, PartialEq)]
#[serde(untagged)]
pub enum Expected {
    Calldata(Calldata),
    Expected(ExpectedOutput),
    ExpectedMany(Vec<ExpectedOutput>),
}

#[derive(Clone, Debug, Default, Deserialize, Eq, PartialEq)]
pub struct ExpectedOutput {
    compiler_version: Option<VersionReq>,
    return_data: Option<Calldata>,
    events: Option<Value>,
    exception: Option<bool>,
}

#[derive(Clone, Debug, Deserialize, Eq, PartialEq)]
#[serde(untagged)]
pub enum Calldata {
    Single(String),
    Compound(Vec<String>),
}

/// Specify how the contract is called.
#[derive(Debug, Default, Deserialize, Clone, Eq, PartialEq)]
pub enum Method {
    /// Initiate a deploy transaction, calling contracts constructor.
    ///
    /// Indicated by `#deployer`.
    #[serde(rename = "#deployer")]
    Deployer,

    /// Does not calculate and insert a function selector.
    ///
    /// Indicated by `#fallback`.
    #[default]
    #[serde(rename = "#fallback")]
    Fallback,

    /// Call the public function with the given name.
    #[serde(untagged)]
    FunctionName(String),
}

impl Default for Calldata {
    fn default() -> Self {
        Self::Compound(Default::default())
    }
}

impl Calldata {
    pub fn find_all_contract_instances(&self, vec: &mut Vec<ContractInstance>) {
        if let Calldata::Compound(compound) = self {
            for item in compound {
                if let Some(instance) = item.strip_suffix(".address") {
                    vec.push(ContractInstance::new_from(instance))
                }
            }
        }
    }

    pub fn construct_call_data(
        &self,
        buffer: &mut Vec<u8>,
        deployed_contracts: &HashMap<ContractInstance, (Address, JsonAbi)>,
        chain_state_provider: &impl EthereumNode,
    ) -> anyhow::Result<()> {
        match self {
            Calldata::Single(string) => {
                alloy::hex::decode_to_slice(string, buffer)?;
            }
            Calldata::Compound(items) => {
                for (arg_idx, arg) in items.iter().enumerate() {
                    match resolve_argument(arg, deployed_contracts, chain_state_provider) {
                        Ok(resolved) => {
                            buffer.extend(resolved.to_be_bytes::<32>());
                        }
                        Err(error) => {
                            tracing::error!(arg, arg_idx, ?error, "Failed to resolve argument");
                            return Err(error);
                        }
                    };
                }
            }
        }
        todo!()
    }

    pub fn size_requirement(&self) -> usize {
        match self {
            Calldata::Single(single) => (single.len() - 2) / 2,
            Calldata::Compound(items) => items.len() * 32,
        }
    }
}

impl ExpectedOutput {
    pub fn find_all_contract_instances(&self, vec: &mut Vec<ContractInstance>) {
        if let Some(ref cd) = self.return_data {
            cd.find_all_contract_instances(vec);
        }
    }
}

impl Input {
    fn instance_to_address(
        &self,
        instance: &ContractInstance,
        deployed_contracts: &HashMap<ContractInstance, (Address, JsonAbi)>,
    ) -> anyhow::Result<Address> {
        deployed_contracts
            .get(instance)
            .map(|(a, _)| *a)
            .ok_or_else(|| anyhow::anyhow!("instance {instance:?} not deployed"))
    }

    pub fn encoded_input(
        &self,
        deployed_contracts: &HashMap<ContractInstance, (Address, JsonAbi)>,
        chain_state_provider: &impl EthereumNode,
    ) -> anyhow::Result<Bytes> {
<<<<<<< HEAD
        match self.method {
            Method::Deployer | Method::Fallback => {
                let mut calldata = Vec::<u8>::with_capacity(self.calldata.size_requirement());
                self.calldata.construct_call_data(
                    &mut calldata,
                    deployed_contracts,
                    chain_state_provider,
                )?;

                Ok(calldata.into())
            }
            Method::FunctionName(ref function_name) => {
                let Some(abi) = deployed_contracts.get(&self.instance).map(|(_, a)| a) else {
                    tracing::error!(
                        contract_name = self.instance.as_ref(),
                        available_abis = ?deployed_contracts.keys().collect::<Vec<_>>(),
                        "Attempted to lookup ABI of contract but it wasn't found"
                    );
                    anyhow::bail!("ABI for instance '{}' not found", self.instance.as_ref());
                };

                tracing::trace!("ABI found for instance: {}", &self.instance.as_ref());

                // We follow the same logic that's implemented in the matter-labs-tester where they resolve
                // the function name into a function selector and they assume that he function doesn't have
                // any existing overloads.
                // https://github.com/matter-labs/era-compiler-tester/blob/1dfa7d07cba0734ca97e24704f12dd57f6990c2c/compiler_tester/src/test/case/input/mod.rs#L158-L190
                let function = abi
                    .functions()
                    .find(|function| function.name.starts_with(function_name))
                    .ok_or_else(|| {
                        anyhow::anyhow!(
                            "Function with name {:?} not found in ABI for the instance {:?}",
                            function_name,
                            &self.instance
                        )
                    })?;

                tracing::trace!("Functions found for instance: {}", self.instance.as_ref());

                tracing::trace!(
                    "Starting encoding ABI's parameters for instance: {}",
                    self.instance.as_ref()
                );

                // Allocating a vector that we will be using for the calldata. The vector size will be:
                // 4 bytes for the function selector.
                // function.inputs.len() * 32 bytes for the arguments (each argument is a U256).
                //
                // We're using indices in the following code in order to avoid the need for us to allocate
                // a new buffer for each one of the resolved arguments.
                let mut calldata = Vec::<u8>::with_capacity(4 + self.calldata.size_requirement());
                calldata.extend(function.selector().0);
                self.calldata.construct_call_data(
                    &mut calldata,
                    deployed_contracts,
                    chain_state_provider,
                )?;

                Ok(calldata.into())
            }
=======
        let Method::FunctionName(ref function_name) = self.method else {
            return Ok(Bytes::default()); // fallback or deployer — no input
        };

        let Some(abi) = deployed_abis.get(&self.instance) else {
            tracing::error!(
                contract_name = self.instance,
                available_abis = ?deployed_abis.keys().collect::<Vec<_>>(),
                "Attempted to lookup ABI of contract but it wasn't found"
            );
            anyhow::bail!("ABI for instance '{}' not found", &self.instance);
        };

        tracing::trace!("ABI found for instance: {}", &self.instance);

        // We follow the same logic that's implemented in the matter-labs-tester where they resolve
        // the function name into a function selector and they assume that he function doesn't have
        // any existing overloads.
        // https://github.com/matter-labs/era-compiler-tester/blob/1dfa7d07cba0734ca97e24704f12dd57f6990c2c/compiler_tester/src/test/case/input/mod.rs#L158-L190
        let function = abi
            .functions()
            .find(|function| function.signature().starts_with(function_name))
            .ok_or_else(|| {
                anyhow::anyhow!(
                    "Function with name {:?} not found in ABI for the instance {:?}",
                    function_name,
                    &self.instance
                )
            })?;

        tracing::trace!("Functions found for instance: {}", &self.instance);

        let calldata_args = match &self.calldata {
            Some(Calldata::Compound(args)) => args,
            _ => anyhow::bail!("Expected compound calldata for function call"),
        };

        if calldata_args.len() != function.inputs.len() {
            anyhow::bail!(
                "Function expects {} args, but got {}",
                function.inputs.len(),
                calldata_args.len()
            );
        }

        tracing::trace!(
            "Starting encoding ABI's parameters for instance: {}",
            &self.instance
        );

        // Allocating a vector that we will be using for the calldata. The vector size will be:
        // 4 bytes for the function selector.
        // function.inputs.len() * 32 bytes for the arguments (each argument is a U256).
        //
        // We're using indices in the following code in order to avoid the need for us to allocate
        // a new buffer for each one of the resolved arguments.
        let mut calldata = Vec::<u8>::with_capacity(4 + calldata_args.len() * 32);
        calldata.extend(function.selector().0);

        for (arg_idx, arg) in calldata_args.iter().enumerate() {
            match resolve_argument(arg, deployed_contracts, chain_state_provider) {
                Ok(resolved) => {
                    calldata.extend(resolved.to_be_bytes::<32>());
                }
                Err(error) => {
                    tracing::error!(arg, arg_idx, ?error, "Failed to resolve argument");
                    return Err(error);
                }
            };
>>>>>>> c8cef483
        }
    }

    /// Parse this input into a legacy transaction.
    pub fn legacy_transaction(
        &self,
        deployed_contracts: &HashMap<ContractInstance, (Address, JsonAbi)>,
        chain_state_provider: &impl EthereumNode,
    ) -> anyhow::Result<TransactionRequest> {
        let input_data = self.encoded_input(deployed_contracts, chain_state_provider)?;
        let transaction_request = TransactionRequest::default();
        match self.method {
            Method::Deployer => Ok(transaction_request.with_deploy_code(input_data)),
            _ => Ok(transaction_request
                .to(self.instance_to_address(&self.instance, deployed_contracts)?)
                .input(input_data.into())),
        }
    }

    pub fn find_all_contract_instances(&self) -> Vec<ContractInstance> {
        let mut vec = Vec::new();
        vec.push(self.instance.clone());

        self.calldata.find_all_contract_instances(&mut vec);
        match &self.expected {
            Some(Expected::Calldata(cd)) => {
                cd.find_all_contract_instances(&mut vec);
            }
            Some(Expected::Expected(expected)) => {
                expected.find_all_contract_instances(&mut vec);
            }
            Some(Expected::ExpectedMany(expected)) => {
                for expected in expected {
                    expected.find_all_contract_instances(&mut vec);
                }
            }
            None => {}
        }

        vec
    }
}

fn default_instance() -> ContractInstance {
    ContractInstance::new_from("Test")
}

fn default_caller() -> Address {
    "90F8bf6A479f320ead074411a4B0e7944Ea8c9C1".parse().unwrap()
}

/// This function takes in the string calldata argument provided in the JSON input and resolves it
/// into a [`U256`] which is later used to construct the calldata.
///
/// # Note
///
/// This piece of code is taken from the matter-labs-tester repository which is licensed under MIT
/// or Apache. The original source code can be found here:
/// https://github.com/matter-labs/era-compiler-tester/blob/0ed598a27f6eceee7008deab3ff2311075a2ec69/compiler_tester/src/test/case/input/value.rs#L43-L146
fn resolve_argument(
    value: &str,
    deployed_contracts: &HashMap<ContractInstance, (Address, JsonAbi)>,
    chain_state_provider: &impl EthereumNode,
) -> anyhow::Result<U256> {
    if let Some(instance) = value.strip_suffix(".address") {
        Ok(U256::from_be_slice(
            deployed_contracts
                .get(&ContractInstance::new_from(instance))
                .map(|(a, _)| *a)
                .ok_or_else(|| anyhow::anyhow!("Instance `{}` not found", instance))?
                .as_ref(),
        ))
    } else if let Some(value) = value.strip_prefix('-') {
        let value = U256::from_str_radix(value, 10)
            .map_err(|error| anyhow::anyhow!("Invalid decimal literal after `-`: {}", error))?;
        if value > U256::ONE << 255u8 {
            anyhow::bail!("Decimal literal after `-` is too big");
        }
        let value = value
            .checked_sub(U256::ONE)
            .ok_or_else(|| anyhow::anyhow!("`-0` is invalid literal"))?;
        Ok(U256::MAX.checked_sub(value).expect("Always valid"))
    } else if let Some(value) = value.strip_prefix("0x") {
        Ok(U256::from_str_radix(value, 16)
            .map_err(|error| anyhow::anyhow!("Invalid hexadecimal literal: {}", error))?)
    } else if value == "$CHAIN_ID" {
        let chain_id = chain_state_provider.chain_id()?;
        Ok(U256::from(chain_id))
    } else if value == "$GAS_LIMIT" {
        let gas_limit = chain_state_provider.block_gas_limit(BlockNumberOrTag::Latest)?;
        Ok(U256::from(gas_limit))
    } else if value == "$COINBASE" {
        let coinbase = chain_state_provider.block_coinbase(BlockNumberOrTag::Latest)?;
        Ok(U256::from_be_slice(coinbase.as_ref()))
    } else if value == "$DIFFICULTY" {
        let block_difficulty = chain_state_provider.block_difficulty(BlockNumberOrTag::Latest)?;
        Ok(block_difficulty)
    } else if value.starts_with("$BLOCK_HASH") {
        let offset: u64 = value
            .split(':')
            .next_back()
            .and_then(|value| value.parse().ok())
            .unwrap_or_default();

        let current_block_number = chain_state_provider.last_block_number()?;
        let desired_block_number = current_block_number - offset;

        let block_hash = chain_state_provider.block_hash(desired_block_number.into())?;

        Ok(U256::from_be_bytes(block_hash.0))
    } else if value == "$BLOCK_NUMBER" {
        let current_block_number = chain_state_provider.last_block_number()?;
        Ok(U256::from(current_block_number))
    } else if value == "$BLOCK_TIMESTAMP" {
        let timestamp = chain_state_provider.block_timestamp(BlockNumberOrTag::Latest)?;
        Ok(U256::from(timestamp))
    } else {
        Ok(U256::from_str_radix(value, 10)
            .map_err(|error| anyhow::anyhow!("Invalid decimal literal: {}", error))?)
    }
}

#[cfg(test)]
mod tests {

    use super::*;
    use alloy::json_abi::JsonAbi;
    use alloy_primitives::address;
    use alloy_sol_types::SolValue;
    use std::collections::HashMap;

    struct DummyEthereumNode;

    impl EthereumNode for DummyEthereumNode {
        fn execute_transaction(
            &self,
            _: TransactionRequest,
        ) -> anyhow::Result<alloy::rpc::types::TransactionReceipt> {
            unimplemented!()
        }

        fn trace_transaction(
            &self,
            _: alloy::rpc::types::TransactionReceipt,
        ) -> anyhow::Result<alloy::rpc::types::trace::geth::GethTrace> {
            unimplemented!()
        }

        fn state_diff(
            &self,
            _: alloy::rpc::types::TransactionReceipt,
        ) -> anyhow::Result<alloy::rpc::types::trace::geth::DiffMode> {
            unimplemented!()
        }

        fn fetch_add_nonce(&self, _: Address) -> anyhow::Result<u64> {
            unimplemented!()
        }

        fn chain_id(&self) -> anyhow::Result<alloy_primitives::ChainId> {
            Ok(0x123)
        }

        fn block_gas_limit(&self, _: alloy::eips::BlockNumberOrTag) -> anyhow::Result<u128> {
            Ok(0x1234)
        }

        fn block_coinbase(&self, _: alloy::eips::BlockNumberOrTag) -> anyhow::Result<Address> {
            Ok(Address::ZERO)
        }

        fn block_difficulty(&self, _: alloy::eips::BlockNumberOrTag) -> anyhow::Result<U256> {
            Ok(U256::from(0x12345u128))
        }

        fn block_hash(
            &self,
            _: alloy::eips::BlockNumberOrTag,
        ) -> anyhow::Result<alloy_primitives::BlockHash> {
            Ok([0xEE; 32].into())
        }

        fn block_timestamp(
            &self,
            _: alloy::eips::BlockNumberOrTag,
        ) -> anyhow::Result<alloy_primitives::BlockTimestamp> {
            Ok(0x123456)
        }

        fn last_block_number(&self) -> anyhow::Result<alloy_primitives::BlockNumber> {
            Ok(0x1234567)
        }
    }

    #[test]
    fn test_encoded_input_uint256() {
        let raw_metadata = r#"
            [
                {
                    "inputs": [{"name": "value", "type": "uint256"}],
                    "name": "store",
                    "outputs": [],
                    "stateMutability": "nonpayable",
                    "type": "function"
                }
            ]
        "#;

        let parsed_abi: JsonAbi = serde_json::from_str(raw_metadata).unwrap();
        let selector = parsed_abi
            .function("store")
            .unwrap()
            .first()
            .unwrap()
            .selector()
            .0;

        let input = Input {
            instance: ContractInstance::new_from("Contract"),
            method: Method::FunctionName("store".to_owned()),
            calldata: Calldata::Compound(vec!["42".into()]),
            ..Default::default()
        };

        let mut contracts = HashMap::new();
        contracts.insert(
            ContractInstance::new_from("Contract"),
            (Address::ZERO, parsed_abi),
        );

        let encoded = input.encoded_input(&contracts, &DummyEthereumNode).unwrap();
        assert!(encoded.0.starts_with(&selector));

        type T = (u64,);
        let decoded: T = T::abi_decode(&encoded.0[4..]).unwrap();
        assert_eq!(decoded.0, 42);
    }

    #[test]
    fn test_encoded_input_address() {
        let raw_abi = r#"[
        {
            "inputs": [{"name": "recipient", "type": "address"}],
            "name": "send",
            "outputs": [],
            "stateMutability": "nonpayable",
            "type": "function"
        }
        ]"#;

        let parsed_abi: JsonAbi = serde_json::from_str(raw_abi).unwrap();
        let selector = parsed_abi
            .function("send")
            .unwrap()
            .first()
            .unwrap()
            .selector()
            .0;

        let input: Input = Input {
            instance: ContractInstance::new_from("Contract"),
            method: Method::FunctionName("send".to_owned()),
            calldata: Calldata::Compound(vec![
                "0x1000000000000000000000000000000000000001".to_string(),
            ]),
            ..Default::default()
        };

        let mut contracts = HashMap::new();
        contracts.insert(
            ContractInstance::new_from("Contract"),
            (Address::ZERO, parsed_abi),
        );

        let encoded = input.encoded_input(&contracts, &DummyEthereumNode).unwrap();
        assert!(encoded.0.starts_with(&selector));

        type T = (alloy_primitives::Address,);
        let decoded: T = T::abi_decode(&encoded.0[4..]).unwrap();
        assert_eq!(
            decoded.0,
            address!("0x1000000000000000000000000000000000000001")
        );
    }

    #[test]
    fn test_encoded_input_address_with_signature() {
        let raw_abi = r#"[
        {
            "inputs": [{"name": "recipient", "type": "address"}],
            "name": "send",
            "outputs": [],
            "stateMutability": "nonpayable",
            "type": "function"
        }
        ]"#;

        let parsed_abi: JsonAbi = serde_json::from_str(raw_abi).unwrap();
        let selector = parsed_abi
            .function("send")
            .unwrap()
            .first()
            .unwrap()
            .selector()
            .0;

        let input: Input = Input {
            instance: "Contract".to_string(),
            method: Method::FunctionName("send(address)".to_owned()),
            calldata: Some(Calldata::Compound(vec![
                "0x1000000000000000000000000000000000000001".to_string(),
            ])),
            ..Default::default()
        };

        let mut abis = HashMap::new();
        abis.insert("Contract".to_string(), parsed_abi);
        let contracts = HashMap::new();

        let encoded = input
            .encoded_input(&abis, &contracts, &DummyEthereumNode)
            .unwrap();
        assert!(encoded.0.starts_with(&selector));

        type T = (alloy_primitives::Address,);
        let decoded: T = T::abi_decode(&encoded.0[4..]).unwrap();
        assert_eq!(
            decoded.0,
            address!("0x1000000000000000000000000000000000000001")
        );
    }

    #[test]
    fn resolver_can_resolve_chain_id_variable() {
        // Arrange
        let input = "$CHAIN_ID";

        // Act
        let resolved = resolve_argument(input, &Default::default(), &DummyEthereumNode);

        // Assert
        let resolved = resolved.expect("Failed to resolve argument");
        assert_eq!(resolved, U256::from(DummyEthereumNode.chain_id().unwrap()))
    }

    #[test]
    fn resolver_can_resolve_gas_limit_variable() {
        // Arrange
        let input = "$GAS_LIMIT";

        // Act
        let resolved = resolve_argument(input, &Default::default(), &DummyEthereumNode);

        // Assert
        let resolved = resolved.expect("Failed to resolve argument");
        assert_eq!(
            resolved,
            U256::from(
                DummyEthereumNode
                    .block_gas_limit(Default::default())
                    .unwrap()
            )
        )
    }

    #[test]
    fn resolver_can_resolve_coinbase_variable() {
        // Arrange
        let input = "$COINBASE";

        // Act
        let resolved = resolve_argument(input, &Default::default(), &DummyEthereumNode);

        // Assert
        let resolved = resolved.expect("Failed to resolve argument");
        assert_eq!(
            resolved,
            U256::from_be_slice(
                DummyEthereumNode
                    .block_coinbase(Default::default())
                    .unwrap()
                    .as_ref()
            )
        )
    }

    #[test]
    fn resolver_can_resolve_block_difficulty_variable() {
        // Arrange
        let input = "$DIFFICULTY";

        // Act
        let resolved = resolve_argument(input, &Default::default(), &DummyEthereumNode);

        // Assert
        let resolved = resolved.expect("Failed to resolve argument");
        assert_eq!(
            resolved,
            DummyEthereumNode
                .block_difficulty(Default::default())
                .unwrap()
        )
    }

    #[test]
    fn resolver_can_resolve_block_hash_variable() {
        // Arrange
        let input = "$BLOCK_HASH";

        // Act
        let resolved = resolve_argument(input, &Default::default(), &DummyEthereumNode);

        // Assert
        let resolved = resolved.expect("Failed to resolve argument");
        assert_eq!(
            resolved,
            U256::from_be_bytes(DummyEthereumNode.block_hash(Default::default()).unwrap().0)
        )
    }

    #[test]
    fn resolver_can_resolve_block_number_variable() {
        // Arrange
        let input = "$BLOCK_NUMBER";

        // Act
        let resolved = resolve_argument(input, &Default::default(), &DummyEthereumNode);

        // Assert
        let resolved = resolved.expect("Failed to resolve argument");
        assert_eq!(
            resolved,
            U256::from(DummyEthereumNode.last_block_number().unwrap())
        )
    }

    #[test]
    fn resolver_can_resolve_block_timestamp_variable() {
        // Arrange
        let input = "$BLOCK_TIMESTAMP";

        // Act
        let resolved = resolve_argument(input, &Default::default(), &DummyEthereumNode);

        // Assert
        let resolved = resolved.expect("Failed to resolve argument");
        assert_eq!(
            resolved,
            U256::from(
                DummyEthereumNode
                    .block_timestamp(Default::default())
                    .unwrap()
            )
        )
    }
}<|MERGE_RESOLUTION|>--- conflicted
+++ resolved
@@ -151,7 +151,6 @@
         deployed_contracts: &HashMap<ContractInstance, (Address, JsonAbi)>,
         chain_state_provider: &impl EthereumNode,
     ) -> anyhow::Result<Bytes> {
-<<<<<<< HEAD
         match self.method {
             Method::Deployer | Method::Fallback => {
                 let mut calldata = Vec::<u8>::with_capacity(self.calldata.size_requirement());
@@ -181,7 +180,7 @@
                 // https://github.com/matter-labs/era-compiler-tester/blob/1dfa7d07cba0734ca97e24704f12dd57f6990c2c/compiler_tester/src/test/case/input/mod.rs#L158-L190
                 let function = abi
                     .functions()
-                    .find(|function| function.name.starts_with(function_name))
+                    .find(|function| function.signature().starts_with(function_name))
                     .ok_or_else(|| {
                         anyhow::anyhow!(
                             "Function with name {:?} not found in ABI for the instance {:?}",
@@ -213,77 +212,6 @@
 
                 Ok(calldata.into())
             }
-=======
-        let Method::FunctionName(ref function_name) = self.method else {
-            return Ok(Bytes::default()); // fallback or deployer — no input
-        };
-
-        let Some(abi) = deployed_abis.get(&self.instance) else {
-            tracing::error!(
-                contract_name = self.instance,
-                available_abis = ?deployed_abis.keys().collect::<Vec<_>>(),
-                "Attempted to lookup ABI of contract but it wasn't found"
-            );
-            anyhow::bail!("ABI for instance '{}' not found", &self.instance);
-        };
-
-        tracing::trace!("ABI found for instance: {}", &self.instance);
-
-        // We follow the same logic that's implemented in the matter-labs-tester where they resolve
-        // the function name into a function selector and they assume that he function doesn't have
-        // any existing overloads.
-        // https://github.com/matter-labs/era-compiler-tester/blob/1dfa7d07cba0734ca97e24704f12dd57f6990c2c/compiler_tester/src/test/case/input/mod.rs#L158-L190
-        let function = abi
-            .functions()
-            .find(|function| function.signature().starts_with(function_name))
-            .ok_or_else(|| {
-                anyhow::anyhow!(
-                    "Function with name {:?} not found in ABI for the instance {:?}",
-                    function_name,
-                    &self.instance
-                )
-            })?;
-
-        tracing::trace!("Functions found for instance: {}", &self.instance);
-
-        let calldata_args = match &self.calldata {
-            Some(Calldata::Compound(args)) => args,
-            _ => anyhow::bail!("Expected compound calldata for function call"),
-        };
-
-        if calldata_args.len() != function.inputs.len() {
-            anyhow::bail!(
-                "Function expects {} args, but got {}",
-                function.inputs.len(),
-                calldata_args.len()
-            );
-        }
-
-        tracing::trace!(
-            "Starting encoding ABI's parameters for instance: {}",
-            &self.instance
-        );
-
-        // Allocating a vector that we will be using for the calldata. The vector size will be:
-        // 4 bytes for the function selector.
-        // function.inputs.len() * 32 bytes for the arguments (each argument is a U256).
-        //
-        // We're using indices in the following code in order to avoid the need for us to allocate
-        // a new buffer for each one of the resolved arguments.
-        let mut calldata = Vec::<u8>::with_capacity(4 + calldata_args.len() * 32);
-        calldata.extend(function.selector().0);
-
-        for (arg_idx, arg) in calldata_args.iter().enumerate() {
-            match resolve_argument(arg, deployed_contracts, chain_state_provider) {
-                Ok(resolved) => {
-                    calldata.extend(resolved.to_be_bytes::<32>());
-                }
-                Err(error) => {
-                    tracing::error!(arg, arg_idx, ?error, "Failed to resolve argument");
-                    return Err(error);
-                }
-            };
->>>>>>> c8cef483
         }
     }
 
@@ -591,21 +519,21 @@
             .0;
 
         let input: Input = Input {
-            instance: "Contract".to_string(),
+            instance: ContractInstance::new_from("Contract"),
             method: Method::FunctionName("send(address)".to_owned()),
-            calldata: Some(Calldata::Compound(vec![
+            calldata: Calldata::Compound(vec![
                 "0x1000000000000000000000000000000000000001".to_string(),
-            ])),
+            ]),
             ..Default::default()
         };
 
-        let mut abis = HashMap::new();
-        abis.insert("Contract".to_string(), parsed_abi);
-        let contracts = HashMap::new();
-
-        let encoded = input
-            .encoded_input(&abis, &contracts, &DummyEthereumNode)
-            .unwrap();
+        let mut contracts = HashMap::new();
+        contracts.insert(
+            ContractInstance::new_from("Contract"),
+            (Address::ZERO, parsed_abi),
+        );
+
+        let encoded = input.encoded_input(&contracts, &DummyEthereumNode).unwrap();
         assert!(encoded.0.starts_with(&selector));
 
         type T = (alloy_primitives::Address,);
