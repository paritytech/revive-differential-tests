use std::collections::HashMap;

use alloy::{
    eips::BlockNumberOrTag,
    json_abi::JsonAbi,
    network::TransactionBuilder,
    primitives::{Address, Bytes, U256},
    rpc::types::TransactionRequest,
};
use semver::VersionReq;
use serde::Deserialize;
use serde_json::Value;

use revive_dt_node_interaction::EthereumNode;

use crate::metadata::ContractInstance;

#[derive(Clone, Debug, Default, Deserialize, Eq, PartialEq)]
pub struct Input {
    #[serde(default = "default_caller")]
    pub caller: Address,
    pub comment: Option<String>,
    #[serde(default = "default_instance")]
    pub instance: ContractInstance,
    pub method: Method,
    #[serde(default)]
    pub calldata: Calldata,
    pub expected: Option<Expected>,
    pub value: Option<String>,
    pub storage: Option<HashMap<String, Calldata>>,
}

#[derive(Clone, Debug, Deserialize, Eq, PartialEq)]
#[serde(untagged)]
pub enum Expected {
    Calldata(Calldata),
    Expected(ExpectedOutput),
    ExpectedMany(Vec<ExpectedOutput>),
}

#[derive(Clone, Debug, Default, Deserialize, Eq, PartialEq)]
pub struct ExpectedOutput {
    compiler_version: Option<VersionReq>,
    return_data: Option<Calldata>,
    events: Option<Value>,
    exception: Option<bool>,
}

#[derive(Clone, Debug, Deserialize, Eq, PartialEq)]
#[serde(untagged)]
pub enum Calldata {
    Single(String),
    Compound(Vec<String>),
}

/// Specify how the contract is called.
#[derive(Debug, Default, Deserialize, Clone, Eq, PartialEq)]
pub enum Method {
    /// Initiate a deploy transaction, calling contracts constructor.
    ///
    /// Indicated by `#deployer`.
    #[serde(rename = "#deployer")]
    Deployer,

    /// Does not calculate and insert a function selector.
    ///
    /// Indicated by `#fallback`.
    #[default]
    #[serde(rename = "#fallback")]
    Fallback,

    /// Call the public function with the given name.
    #[serde(untagged)]
    FunctionName(String),
}

<<<<<<< HEAD
impl Default for Calldata {
    fn default() -> Self {
        Self::Compound(Default::default())
    }
}

=======
>>>>>>> c6d55515
impl Calldata {
    pub fn find_all_contract_instances(&self, vec: &mut Vec<ContractInstance>) {
        if let Calldata::Compound(compound) = self {
            for item in compound {
                if let Some(instance) = item.strip_suffix(".address") {
                    vec.push(ContractInstance::new_from(instance))
                }
            }
        }
    }
<<<<<<< HEAD

    pub fn construct_call_data(
        &self,
        buffer: &mut Vec<u8>,
        deployed_contracts: &HashMap<ContractInstance, (Address, JsonAbi)>,
        chain_state_provider: &impl EthereumNode,
    ) -> anyhow::Result<()> {
        match self {
            Calldata::Single(string) => {
                alloy::hex::decode_to_slice(string, buffer)?;
            }
            Calldata::Compound(items) => {
                for (arg_idx, arg) in items.iter().enumerate() {
                    match resolve_argument(arg, deployed_contracts, chain_state_provider) {
                        Ok(resolved) => {
                            buffer.extend(resolved.to_be_bytes::<32>());
                        }
                        Err(error) => {
                            tracing::error!(arg, arg_idx, ?error, "Failed to resolve argument");
                            return Err(error);
                        }
                    };
                }
            }
        };
        Ok(())
    }

    pub fn size_requirement(&self) -> usize {
        match self {
            Calldata::Single(single) => (single.len() - 2) / 2,
            Calldata::Compound(items) => items.len() * 32,
        }
    }
=======
>>>>>>> c6d55515
}

impl ExpectedOutput {
    pub fn find_all_contract_instances(&self, vec: &mut Vec<ContractInstance>) {
        if let Some(ref cd) = self.return_data {
            cd.find_all_contract_instances(vec);
        }
    }
}

impl Input {
    fn instance_to_address(
        &self,
        instance: &ContractInstance,
        deployed_contracts: &HashMap<ContractInstance, (Address, JsonAbi)>,
    ) -> anyhow::Result<Address> {
        deployed_contracts
            .get(instance)
            .map(|(a, _)| *a)
            .ok_or_else(|| anyhow::anyhow!("instance {instance:?} not deployed"))
    }

    pub fn encoded_input(
        &self,
        deployed_contracts: &HashMap<ContractInstance, (Address, JsonAbi)>,
        chain_state_provider: &impl EthereumNode,
    ) -> anyhow::Result<Bytes> {
        match self.method {
            Method::Deployer | Method::Fallback => {
<<<<<<< HEAD
                let mut calldata = Vec::<u8>::with_capacity(self.calldata.size_requirement());
                self.calldata.construct_call_data(
                    &mut calldata,
                    deployed_contracts,
                    chain_state_provider,
                )?;
=======
                let calldata_args = match &self.calldata {
                    Some(Calldata::Compound(args)) => args,
                    _ => anyhow::bail!("Expected compound calldata for function call"),
                };

                let mut calldata = Vec::<u8>::with_capacity(calldata_args.len() * 32);
                for (arg_idx, arg) in calldata_args.iter().enumerate() {
                    match resolve_argument(arg, deployed_contracts, chain_state_provider) {
                        Ok(resolved) => {
                            calldata.extend(resolved.to_be_bytes::<32>());
                        }
                        Err(error) => {
                            tracing::error!(arg, arg_idx, ?error, "Failed to resolve argument");
                            return Err(error);
                        }
                    };
                }
>>>>>>> c6d55515

                Ok(calldata.into())
            }
            Method::FunctionName(ref function_name) => {
                let Some(abi) = deployed_contracts.get(&self.instance).map(|(_, a)| a) else {
                    tracing::error!(
                        contract_name = self.instance.as_ref(),
                        available_abis = ?deployed_contracts.keys().collect::<Vec<_>>(),
                        "Attempted to lookup ABI of contract but it wasn't found"
                    );
                    anyhow::bail!("ABI for instance '{}' not found", self.instance.as_ref());
                };

                tracing::trace!("ABI found for instance: {}", &self.instance.as_ref());

                // We follow the same logic that's implemented in the matter-labs-tester where they resolve
                // the function name into a function selector and they assume that he function doesn't have
                // any existing overloads.
                // https://github.com/matter-labs/era-compiler-tester/blob/1dfa7d07cba0734ca97e24704f12dd57f6990c2c/compiler_tester/src/test/case/input/mod.rs#L158-L190
                let function = abi
                    .functions()
<<<<<<< HEAD
                    .find(|function| function.name.starts_with(function_name))
=======
                    .find(|function| function.signature().starts_with(function_name))
>>>>>>> c6d55515
                    .ok_or_else(|| {
                        anyhow::anyhow!(
                            "Function with name {:?} not found in ABI for the instance {:?}",
                            function_name,
                            &self.instance
                        )
                    })?;

                tracing::trace!("Functions found for instance: {}", self.instance.as_ref());

<<<<<<< HEAD
=======
                let calldata_args = match &self.calldata {
                    Some(Calldata::Compound(args)) => args,
                    _ => anyhow::bail!("Expected compound calldata for function call"),
                };

>>>>>>> c6d55515
                tracing::trace!(
                    "Starting encoding ABI's parameters for instance: {}",
                    self.instance.as_ref()
                );

                // Allocating a vector that we will be using for the calldata. The vector size will be:
                // 4 bytes for the function selector.
                // function.inputs.len() * 32 bytes for the arguments (each argument is a U256).
                //
                // We're using indices in the following code in order to avoid the need for us to allocate
                // a new buffer for each one of the resolved arguments.
<<<<<<< HEAD
                let mut calldata = Vec::<u8>::with_capacity(4 + self.calldata.size_requirement());
                calldata.extend(function.selector().0);
                self.calldata.construct_call_data(
                    &mut calldata,
                    deployed_contracts,
                    chain_state_provider,
                )?;
=======
                let mut calldata = Vec::<u8>::with_capacity(4 + calldata_args.len() * 32);
                calldata.extend(function.selector().0);

                for (arg_idx, arg) in calldata_args.iter().enumerate() {
                    match resolve_argument(arg, deployed_contracts, chain_state_provider) {
                        Ok(resolved) => {
                            calldata.extend(resolved.to_be_bytes::<32>());
                        }
                        Err(error) => {
                            tracing::error!(arg, arg_idx, ?error, "Failed to resolve argument");
                            return Err(error);
                        }
                    };
                }
>>>>>>> c6d55515

                Ok(calldata.into())
            }
        }
    }

    /// Parse this input into a legacy transaction.
    pub fn legacy_transaction(
        &self,
        deployed_contracts: &HashMap<ContractInstance, (Address, JsonAbi)>,
        chain_state_provider: &impl EthereumNode,
    ) -> anyhow::Result<TransactionRequest> {
        let input_data = self.encoded_input(deployed_contracts, chain_state_provider)?;
        let transaction_request = TransactionRequest::default();
        match self.method {
            Method::Deployer => Ok(transaction_request.with_deploy_code(input_data)),
            _ => Ok(transaction_request
                .to(self.instance_to_address(&self.instance, deployed_contracts)?)
                .input(input_data.into())),
        }
    }

    pub fn find_all_contract_instances(&self) -> Vec<ContractInstance> {
        let mut vec = Vec::new();
        vec.push(self.instance.clone());

<<<<<<< HEAD
        self.calldata.find_all_contract_instances(&mut vec);
=======
        if let Some(ref cd) = self.calldata {
            cd.find_all_contract_instances(&mut vec);
        }
>>>>>>> c6d55515
        match &self.expected {
            Some(Expected::Calldata(cd)) => {
                cd.find_all_contract_instances(&mut vec);
            }
            Some(Expected::Expected(expected)) => {
                expected.find_all_contract_instances(&mut vec);
            }
            Some(Expected::ExpectedMany(expected)) => {
                for expected in expected {
                    expected.find_all_contract_instances(&mut vec);
                }
            }
            None => {}
        }

        vec
    }
}

fn default_instance() -> ContractInstance {
    ContractInstance::new_from("Test")
}

fn default_caller() -> Address {
    "90F8bf6A479f320ead074411a4B0e7944Ea8c9C1".parse().unwrap()
}

/// This function takes in the string calldata argument provided in the JSON input and resolves it
/// into a [`U256`] which is later used to construct the calldata.
///
/// # Note
///
/// This piece of code is taken from the matter-labs-tester repository which is licensed under MIT
/// or Apache. The original source code can be found here:
/// https://github.com/matter-labs/era-compiler-tester/blob/0ed598a27f6eceee7008deab3ff2311075a2ec69/compiler_tester/src/test/case/input/value.rs#L43-L146
fn resolve_argument(
    value: &str,
    deployed_contracts: &HashMap<ContractInstance, (Address, JsonAbi)>,
    chain_state_provider: &impl EthereumNode,
) -> anyhow::Result<U256> {
    if let Some(instance) = value.strip_suffix(".address") {
        Ok(U256::from_be_slice(
            deployed_contracts
                .get(&ContractInstance::new_from(instance))
                .map(|(a, _)| *a)
                .ok_or_else(|| anyhow::anyhow!("Instance `{}` not found", instance))?
                .as_ref(),
        ))
    } else if let Some(value) = value.strip_prefix('-') {
        let value = U256::from_str_radix(value, 10)
            .map_err(|error| anyhow::anyhow!("Invalid decimal literal after `-`: {}", error))?;
        if value > U256::ONE << 255u8 {
            anyhow::bail!("Decimal literal after `-` is too big");
        }
        let value = value
            .checked_sub(U256::ONE)
            .ok_or_else(|| anyhow::anyhow!("`-0` is invalid literal"))?;
        Ok(U256::MAX.checked_sub(value).expect("Always valid"))
    } else if let Some(value) = value.strip_prefix("0x") {
        Ok(U256::from_str_radix(value, 16)
            .map_err(|error| anyhow::anyhow!("Invalid hexadecimal literal: {}", error))?)
    } else if value == "$CHAIN_ID" {
        let chain_id = chain_state_provider.chain_id()?;
        Ok(U256::from(chain_id))
    } else if value == "$GAS_LIMIT" {
        let gas_limit = chain_state_provider.block_gas_limit(BlockNumberOrTag::Latest)?;
        Ok(U256::from(gas_limit))
    } else if value == "$COINBASE" {
        let coinbase = chain_state_provider.block_coinbase(BlockNumberOrTag::Latest)?;
        Ok(U256::from_be_slice(coinbase.as_ref()))
    } else if value == "$DIFFICULTY" {
        let block_difficulty = chain_state_provider.block_difficulty(BlockNumberOrTag::Latest)?;
        Ok(block_difficulty)
    } else if value.starts_with("$BLOCK_HASH") {
        let offset: u64 = value
            .split(':')
            .next_back()
            .and_then(|value| value.parse().ok())
            .unwrap_or_default();

        let current_block_number = chain_state_provider.last_block_number()?;
        let desired_block_number = current_block_number - offset;

        let block_hash = chain_state_provider.block_hash(desired_block_number.into())?;

        Ok(U256::from_be_bytes(block_hash.0))
    } else if value == "$BLOCK_NUMBER" {
        let current_block_number = chain_state_provider.last_block_number()?;
        Ok(U256::from(current_block_number))
    } else if value == "$BLOCK_TIMESTAMP" {
        let timestamp = chain_state_provider.block_timestamp(BlockNumberOrTag::Latest)?;
        Ok(U256::from(timestamp))
    } else {
        Ok(U256::from_str_radix(value, 10)
            .map_err(|error| anyhow::anyhow!("Invalid decimal literal: {}", error))?)
    }
}

#[cfg(test)]
mod tests {

    use super::*;
    use alloy::json_abi::JsonAbi;
    use alloy_primitives::address;
    use alloy_sol_types::SolValue;
    use std::collections::HashMap;

    struct DummyEthereumNode;

    impl EthereumNode for DummyEthereumNode {
        fn execute_transaction(
            &self,
            _: TransactionRequest,
        ) -> anyhow::Result<alloy::rpc::types::TransactionReceipt> {
            unimplemented!()
        }

        fn trace_transaction(
            &self,
            _: alloy::rpc::types::TransactionReceipt,
        ) -> anyhow::Result<alloy::rpc::types::trace::geth::GethTrace> {
            unimplemented!()
        }

        fn state_diff(
            &self,
            _: alloy::rpc::types::TransactionReceipt,
        ) -> anyhow::Result<alloy::rpc::types::trace::geth::DiffMode> {
            unimplemented!()
        }

        fn fetch_add_nonce(&self, _: Address) -> anyhow::Result<u64> {
            unimplemented!()
        }

        fn chain_id(&self) -> anyhow::Result<alloy_primitives::ChainId> {
            Ok(0x123)
        }

        fn block_gas_limit(&self, _: alloy::eips::BlockNumberOrTag) -> anyhow::Result<u128> {
            Ok(0x1234)
        }

        fn block_coinbase(&self, _: alloy::eips::BlockNumberOrTag) -> anyhow::Result<Address> {
            Ok(Address::ZERO)
        }

        fn block_difficulty(&self, _: alloy::eips::BlockNumberOrTag) -> anyhow::Result<U256> {
            Ok(U256::from(0x12345u128))
        }

        fn block_hash(
            &self,
            _: alloy::eips::BlockNumberOrTag,
        ) -> anyhow::Result<alloy_primitives::BlockHash> {
            Ok([0xEE; 32].into())
        }

        fn block_timestamp(
            &self,
            _: alloy::eips::BlockNumberOrTag,
        ) -> anyhow::Result<alloy_primitives::BlockTimestamp> {
            Ok(0x123456)
        }

        fn last_block_number(&self) -> anyhow::Result<alloy_primitives::BlockNumber> {
            Ok(0x1234567)
        }
    }

    #[test]
    fn test_encoded_input_uint256() {
        let raw_metadata = r#"
            [
                {
                    "inputs": [{"name": "value", "type": "uint256"}],
                    "name": "store",
                    "outputs": [],
                    "stateMutability": "nonpayable",
                    "type": "function"
                }
            ]
        "#;

        let parsed_abi: JsonAbi = serde_json::from_str(raw_metadata).unwrap();
        let selector = parsed_abi
            .function("store")
            .unwrap()
            .first()
            .unwrap()
            .selector()
            .0;

        let input = Input {
            instance: ContractInstance::new_from("Contract"),
            method: Method::FunctionName("store".to_owned()),
            calldata: Calldata::Compound(vec!["42".into()]),
            ..Default::default()
        };

        let mut contracts = HashMap::new();
        contracts.insert(
            ContractInstance::new_from("Contract"),
            (Address::ZERO, parsed_abi),
        );

        let encoded = input.encoded_input(&contracts, &DummyEthereumNode).unwrap();
        assert!(encoded.0.starts_with(&selector));

        type T = (u64,);
        let decoded: T = T::abi_decode(&encoded.0[4..]).unwrap();
        assert_eq!(decoded.0, 42);
    }

    #[test]
    fn test_encoded_input_address_with_signature() {
        let raw_abi = r#"[
        {
            "inputs": [{"name": "recipient", "type": "address"}],
            "name": "send",
            "outputs": [],
            "stateMutability": "nonpayable",
            "type": "function"
        }
        ]"#;

        let parsed_abi: JsonAbi = serde_json::from_str(raw_abi).unwrap();
        let selector = parsed_abi
            .function("send")
            .unwrap()
            .first()
            .unwrap()
            .selector()
            .0;

        let input: Input = Input {
            instance: "Contract".to_owned().into(),
            method: Method::FunctionName("send(address)".to_owned()),
            calldata: Some(Calldata::Compound(vec![
                "0x1000000000000000000000000000000000000001".to_string(),
            ])),
            ..Default::default()
        };

        let mut contracts = HashMap::new();
        contracts.insert(
            ContractInstance::new_from("Contract"),
            (Address::ZERO, parsed_abi),
        );

        let encoded = input.encoded_input(&contracts, &DummyEthereumNode).unwrap();
        assert!(encoded.0.starts_with(&selector));

        type T = (alloy_primitives::Address,);
        let decoded: T = T::abi_decode(&encoded.0[4..]).unwrap();
        assert_eq!(
            decoded.0,
            address!("0x1000000000000000000000000000000000000001")
        );
    }

    #[test]
    fn test_encoded_input_address() {
        let raw_abi = r#"[
        {
            "inputs": [{"name": "recipient", "type": "address"}],
            "name": "send",
            "outputs": [],
            "stateMutability": "nonpayable",
            "type": "function"
        }
        ]"#;

        let parsed_abi: JsonAbi = serde_json::from_str(raw_abi).unwrap();
        let selector = parsed_abi
            .function("send")
            .unwrap()
            .first()
            .unwrap()
            .selector()
            .0;

        let input: Input = Input {
            instance: ContractInstance::new_from("Contract"),
            method: Method::FunctionName("send".to_owned()),
            calldata: Calldata::Compound(vec![
                "0x1000000000000000000000000000000000000001".to_string(),
            ]),
            ..Default::default()
        };

        let mut contracts = HashMap::new();
        contracts.insert(
            ContractInstance::new_from("Contract"),
            (Address::ZERO, parsed_abi),
        );

        let encoded = input.encoded_input(&contracts, &DummyEthereumNode).unwrap();
        assert!(encoded.0.starts_with(&selector));

        type T = (alloy_primitives::Address,);
        let decoded: T = T::abi_decode(&encoded.0[4..]).unwrap();
        assert_eq!(
            decoded.0,
            address!("0x1000000000000000000000000000000000000001")
        );
    }

    #[test]
    fn resolver_can_resolve_chain_id_variable() {
        // Arrange
        let input = "$CHAIN_ID";

        // Act
        let resolved = resolve_argument(input, &Default::default(), &DummyEthereumNode);

        // Assert
        let resolved = resolved.expect("Failed to resolve argument");
        assert_eq!(resolved, U256::from(DummyEthereumNode.chain_id().unwrap()))
    }

    #[test]
    fn resolver_can_resolve_gas_limit_variable() {
        // Arrange
        let input = "$GAS_LIMIT";

        // Act
        let resolved = resolve_argument(input, &Default::default(), &DummyEthereumNode);

        // Assert
        let resolved = resolved.expect("Failed to resolve argument");
        assert_eq!(
            resolved,
            U256::from(
                DummyEthereumNode
                    .block_gas_limit(Default::default())
                    .unwrap()
            )
        )
    }

    #[test]
    fn resolver_can_resolve_coinbase_variable() {
        // Arrange
        let input = "$COINBASE";

        // Act
        let resolved = resolve_argument(input, &Default::default(), &DummyEthereumNode);

        // Assert
        let resolved = resolved.expect("Failed to resolve argument");
        assert_eq!(
            resolved,
            U256::from_be_slice(
                DummyEthereumNode
                    .block_coinbase(Default::default())
                    .unwrap()
                    .as_ref()
            )
        )
    }

    #[test]
    fn resolver_can_resolve_block_difficulty_variable() {
        // Arrange
        let input = "$DIFFICULTY";

        // Act
        let resolved = resolve_argument(input, &Default::default(), &DummyEthereumNode);

        // Assert
        let resolved = resolved.expect("Failed to resolve argument");
        assert_eq!(
            resolved,
            DummyEthereumNode
                .block_difficulty(Default::default())
                .unwrap()
        )
    }

    #[test]
    fn resolver_can_resolve_block_hash_variable() {
        // Arrange
        let input = "$BLOCK_HASH";

        // Act
        let resolved = resolve_argument(input, &Default::default(), &DummyEthereumNode);

        // Assert
        let resolved = resolved.expect("Failed to resolve argument");
        assert_eq!(
            resolved,
            U256::from_be_bytes(DummyEthereumNode.block_hash(Default::default()).unwrap().0)
        )
    }

    #[test]
    fn resolver_can_resolve_block_number_variable() {
        // Arrange
        let input = "$BLOCK_NUMBER";

        // Act
        let resolved = resolve_argument(input, &Default::default(), &DummyEthereumNode);

        // Assert
        let resolved = resolved.expect("Failed to resolve argument");
        assert_eq!(
            resolved,
            U256::from(DummyEthereumNode.last_block_number().unwrap())
        )
    }

    #[test]
    fn resolver_can_resolve_block_timestamp_variable() {
        // Arrange
        let input = "$BLOCK_TIMESTAMP";

        // Act
        let resolved = resolve_argument(input, &Default::default(), &DummyEthereumNode);

        // Assert
        let resolved = resolved.expect("Failed to resolve argument");
        assert_eq!(
            resolved,
            U256::from(
                DummyEthereumNode
                    .block_timestamp(Default::default())
                    .unwrap()
            )
        )
    }
}<|MERGE_RESOLUTION|>--- conflicted
+++ resolved
@@ -74,15 +74,12 @@
     FunctionName(String),
 }
 
-<<<<<<< HEAD
 impl Default for Calldata {
     fn default() -> Self {
         Self::Compound(Default::default())
     }
 }
 
-=======
->>>>>>> c6d55515
 impl Calldata {
     pub fn find_all_contract_instances(&self, vec: &mut Vec<ContractInstance>) {
         if let Calldata::Compound(compound) = self {
@@ -93,7 +90,6 @@
             }
         }
     }
-<<<<<<< HEAD
 
     pub fn construct_call_data(
         &self,
@@ -128,8 +124,6 @@
             Calldata::Compound(items) => items.len() * 32,
         }
     }
-=======
->>>>>>> c6d55515
 }
 
 impl ExpectedOutput {
@@ -159,32 +153,12 @@
     ) -> anyhow::Result<Bytes> {
         match self.method {
             Method::Deployer | Method::Fallback => {
-<<<<<<< HEAD
                 let mut calldata = Vec::<u8>::with_capacity(self.calldata.size_requirement());
                 self.calldata.construct_call_data(
                     &mut calldata,
                     deployed_contracts,
                     chain_state_provider,
                 )?;
-=======
-                let calldata_args = match &self.calldata {
-                    Some(Calldata::Compound(args)) => args,
-                    _ => anyhow::bail!("Expected compound calldata for function call"),
-                };
-
-                let mut calldata = Vec::<u8>::with_capacity(calldata_args.len() * 32);
-                for (arg_idx, arg) in calldata_args.iter().enumerate() {
-                    match resolve_argument(arg, deployed_contracts, chain_state_provider) {
-                        Ok(resolved) => {
-                            calldata.extend(resolved.to_be_bytes::<32>());
-                        }
-                        Err(error) => {
-                            tracing::error!(arg, arg_idx, ?error, "Failed to resolve argument");
-                            return Err(error);
-                        }
-                    };
-                }
->>>>>>> c6d55515
 
                 Ok(calldata.into())
             }
@@ -206,11 +180,7 @@
                 // https://github.com/matter-labs/era-compiler-tester/blob/1dfa7d07cba0734ca97e24704f12dd57f6990c2c/compiler_tester/src/test/case/input/mod.rs#L158-L190
                 let function = abi
                     .functions()
-<<<<<<< HEAD
-                    .find(|function| function.name.starts_with(function_name))
-=======
                     .find(|function| function.signature().starts_with(function_name))
->>>>>>> c6d55515
                     .ok_or_else(|| {
                         anyhow::anyhow!(
                             "Function with name {:?} not found in ABI for the instance {:?}",
@@ -221,14 +191,6 @@
 
                 tracing::trace!("Functions found for instance: {}", self.instance.as_ref());
 
-<<<<<<< HEAD
-=======
-                let calldata_args = match &self.calldata {
-                    Some(Calldata::Compound(args)) => args,
-                    _ => anyhow::bail!("Expected compound calldata for function call"),
-                };
-
->>>>>>> c6d55515
                 tracing::trace!(
                     "Starting encoding ABI's parameters for instance: {}",
                     self.instance.as_ref()
@@ -240,7 +202,6 @@
                 //
                 // We're using indices in the following code in order to avoid the need for us to allocate
                 // a new buffer for each one of the resolved arguments.
-<<<<<<< HEAD
                 let mut calldata = Vec::<u8>::with_capacity(4 + self.calldata.size_requirement());
                 calldata.extend(function.selector().0);
                 self.calldata.construct_call_data(
@@ -248,22 +209,6 @@
                     deployed_contracts,
                     chain_state_provider,
                 )?;
-=======
-                let mut calldata = Vec::<u8>::with_capacity(4 + calldata_args.len() * 32);
-                calldata.extend(function.selector().0);
-
-                for (arg_idx, arg) in calldata_args.iter().enumerate() {
-                    match resolve_argument(arg, deployed_contracts, chain_state_provider) {
-                        Ok(resolved) => {
-                            calldata.extend(resolved.to_be_bytes::<32>());
-                        }
-                        Err(error) => {
-                            tracing::error!(arg, arg_idx, ?error, "Failed to resolve argument");
-                            return Err(error);
-                        }
-                    };
-                }
->>>>>>> c6d55515
 
                 Ok(calldata.into())
             }
@@ -290,13 +235,7 @@
         let mut vec = Vec::new();
         vec.push(self.instance.clone());
 
-<<<<<<< HEAD
         self.calldata.find_all_contract_instances(&mut vec);
-=======
-        if let Some(ref cd) = self.calldata {
-            cd.find_all_contract_instances(&mut vec);
-        }
->>>>>>> c6d55515
         match &self.expected {
             Some(Expected::Calldata(cd)) => {
                 cd.find_all_contract_instances(&mut vec);
@@ -535,9 +474,9 @@
         let input: Input = Input {
             instance: "Contract".to_owned().into(),
             method: Method::FunctionName("send(address)".to_owned()),
-            calldata: Some(Calldata::Compound(vec![
+            calldata: Calldata::Compound(vec![
                 "0x1000000000000000000000000000000000000001".to_string(),
-            ])),
+            ]),
             ..Default::default()
         };
 
