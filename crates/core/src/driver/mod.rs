//! The test driver handles the compilation and execution of the test cases.

use std::collections::HashMap;
use std::marker::PhantomData;

use alloy::json_abi::JsonAbi;
use alloy::network::TransactionBuilder;
use alloy::rpc::types::TransactionReceipt;
use alloy::rpc::types::trace::geth::GethTrace;
use alloy::{
    primitives::Address,
    rpc::types::{
        TransactionRequest,
        trace::geth::{AccountState, DiffMode},
    },
};
use anyhow::Context;
use indexmap::IndexMap;
use revive_dt_compiler::{Compiler, SolidityCompiler};
use revive_dt_config::Arguments;
use revive_dt_format::case::CaseIdx;
use revive_dt_format::input::Method;
use revive_dt_format::metadata::{ContractInstance, ContractPathAndIdentifier};
use revive_dt_format::{input::Input, metadata::Metadata, mode::SolcMode};
use revive_dt_node_interaction::EthereumNode;
use revive_dt_report::reporter::{CompilationTask, Report, Span};
use revive_solc_json_interface::SolcStandardJsonOutput;
use serde_json::Value;
use tracing::Level;

use crate::Platform;
use crate::common::*;

pub struct State<'a, T: Platform> {
    /// The configuration that the framework was started with.
    ///
    /// This is currently used to get certain information from it such as the solc mode and other
    /// information used at runtime.
    config: &'a Arguments,

    /// The [`Span`] used in reporting.
    span: Span,

    /// A vector of all of the compiled contracts. Each call to [`build_contracts`] adds a new entry
    /// to this vector.
    ///
    /// [`build_contracts`]: State::build_contracts
    contracts: Vec<SolcStandardJsonOutput>,

    /// This map stores the contracts deployments that have been made for each case within a
    /// metadata file. Note, this means that the state can't be reused between different metadata
    /// files.
    deployed_contracts: HashMap<CaseIdx, HashMap<ContractInstance, (Address, JsonAbi)>>,

    phantom: PhantomData<T>,
}

impl<'a, T> State<'a, T>
where
    T: Platform,
{
    pub fn new(config: &'a Arguments, span: Span) -> Self {
        Self {
            config,
            span,
            contracts: Default::default(),
            deployed_contracts: Default::default(),
            phantom: Default::default(),
        }
    }

    /// Returns a copy of the current span.
    fn span(&self) -> Span {
        self.span
    }

    pub fn build_contracts(&mut self, mode: &SolcMode, metadata: &Metadata) -> anyhow::Result<()> {
        let mut span = self.span();
        span.next_metadata(
            metadata
                .file_path
                .as_ref()
                .expect("metadata should have been read from a file")
                .clone(),
        );

        let Some(version) = mode.last_patch_version(&self.config.solc) else {
            anyhow::bail!("unsupported solc version: {:?}", &mode.solc_version);
        };

        let compiler = Compiler::<T::Compiler>::new()
            .allow_path(metadata.directory()?)
            .solc_optimizer(mode.solc_optimize());

        let compiler = FilesWithExtensionIterator::new(metadata.directory()?)
            .with_allowed_extension("sol")
            .try_fold(compiler, |compiler, path| compiler.with_source(&path))?;

        let mut task = CompilationTask {
            json_input: compiler.input(),
            json_output: None,
            mode: mode.clone(),
            compiler_version: format!("{}", &version),
            error: None,
        };

        let compiler_path = T::Compiler::get_compiler_executable(self.config, version)?;
        match compiler.try_build(compiler_path) {
            Ok(output) => {
                task.json_output = Some(output.output.clone());
                task.error = output.error;
                self.contracts.push(output.output);

                if let Some(last_output) = self.contracts.last() {
                    if let Some(contracts) = &last_output.contracts {
                        for (file, contracts_map) in contracts {
                            for contract_name in contracts_map.keys() {
                                tracing::debug!(
                                    "Compiled contract: {contract_name} from file: {file}"
                                );
                            }
                        }
                    } else {
                        tracing::warn!("Compiled contracts field is None");
                    }
                }

                Report::compilation(span, T::config_id(), task);
                Ok(())
            }
            Err(error) => {
                tracing::error!("Failed to compile contract: {:?}", error.to_string());
                task.error = Some(error.to_string());
                Err(error)
            }
        }
    }

    pub fn handle_input(
        &mut self,
        metadata: &Metadata,
        case_idx: CaseIdx,
        input: &Input,
        node: &T::Blockchain,
    ) -> anyhow::Result<(TransactionReceipt, GethTrace, DiffMode)> {
        let deployment_receipts =
            self.handle_contract_deployment(metadata, case_idx, input, node)?;
        self.handle_input_execution(case_idx, input, deployment_receipts, node)
    }

    /// Handles the contract deployment for a given input performing it if it needs to be performed.
    fn handle_contract_deployment(
        &mut self,
        metadata: &Metadata,
        case_idx: CaseIdx,
        input: &Input,
        node: &T::Blockchain,
    ) -> anyhow::Result<HashMap<ContractInstance, TransactionReceipt>> {
        let span = tracing::debug_span!(
            "Handling contract deployment",
            ?case_idx,
            instance = ?input.instance
        );
        let _guard = span.enter();

        // The ordering of the following statements and the use of the IndexMap is very intentional
        // here. The order in which we do the deployments matters. For example, say that this is
        // a `#deployer` call and the first argument is `Callable.address` which has not yet been
        // deployed. This means that we need to deploy it first and then deploy then deploy the one
        // from the input.
        let mut instances_we_must_deploy = IndexMap::<ContractInstance, bool>::new();
        for instance in input.find_all_contract_instances().into_iter() {
            if !self
                .deployed_contracts
                .entry(case_idx)
                .or_default()
                .contains_key(&instance)
            {
                instances_we_must_deploy.entry(instance).or_insert(false);
            }
        }
        if let Method::Deployer = input.method {
            instances_we_must_deploy.swap_remove(&input.instance);
            instances_we_must_deploy.insert(input.instance.clone(), true);
        }

        tracing::debug!(
            instances_to_deploy = instances_we_must_deploy.len(),
            "Computed the number of required deployments for input"
        );

        let mut receipts = HashMap::new();
        for (instance, deploy_with_constructor_arguments) in instances_we_must_deploy.into_iter() {
            // What we have at this moment is just a contract instance which is kind of like a variable
            // name for an actual underlying contract. So, we need to resolve this instance to the info
            // of the contract that it belongs to.
            let Some(ContractPathAndIdentifier {
                contract_source_path,
                contract_ident,
            }) = metadata.contract_sources()?.remove(&instance)
            else {
                tracing::error!("Contract source not found for instance");
                anyhow::bail!("Contract source not found for instance {:?}", instance)
            };

            let compiled_contract = self.contracts.iter().find_map(|output| {
                output
                    .contracts
                    .as_ref()?
                    .get(&contract_source_path.display().to_string())
                    .and_then(|source_file_contracts| {
                        source_file_contracts.get(contract_ident.as_ref())
                    })
            });
            let Some(code) = compiled_contract
                .and_then(|contract| contract.evm.as_ref().and_then(|evm| evm.bytecode.as_ref()))
            else {
                tracing::error!(
                    contract_source_path = contract_source_path.display().to_string(),
                    contract_ident = contract_ident.as_ref(),
                    "Failed to find bytecode for contract"
                );
                anyhow::bail!("Failed to find bytecode for contract {:?}", instance)
            };

            // TODO: When we want to do linking it would be best to do it at this stage here. We have
            // the context from the metadata files and therefore know what needs to be linked and in
            // what order it needs to happen.

            let mut code = match alloy::hex::decode(&code.object) {
                Ok(code) => code,
                Err(error) => {
                    tracing::error!(
                        ?error,
                        contract_source_path = contract_source_path.display().to_string(),
                        contract_ident = contract_ident.as_ref(),
                        "Failed to hex-decode byte code - This could possibly mean that the bytecode requires linking"
                    );
                    anyhow::bail!("Failed to hex-decode the byte code {}", error)
                }
            };

            if deploy_with_constructor_arguments {
                let encoded_input =
                    input.encoded_input(self.deployed_contracts.entry(case_idx).or_default())?;
                code.extend(encoded_input.to_vec());
            }

            let tx = TransactionRequest::default()
                .from(input.caller)
                .with_deploy_code(code);

            let receipt = match node.execute_transaction(tx) {
                Ok(receipt) => receipt,
                Err(error) => {
                    tracing::error!(
                        node = std::any::type_name::<T>(),
                        ?error,
                        "Contract deployment transaction failed."
                    );
                    return Err(error);
                }
            };

            let Some(address) = receipt.contract_address else {
                tracing::error!("Contract deployment transaction didn't return an address");
                anyhow::bail!("Contract deployment didn't return an address");
            };
            tracing::info!(
                instance_name = ?instance,
                instance_address = ?address,
                "Deployed contract"
            );

            let Some(Value::String(metadata)) =
                compiled_contract.and_then(|contract| contract.metadata.as_ref())
            else {
                tracing::error!("Contract does not have a metadata field");
                anyhow::bail!("Contract does not have a metadata field");
            };

            let Ok(metadata) = serde_json::from_str::<Value>(metadata) else {
                tracing::error!(%metadata, "Failed to parse solc metadata into a structured value");
                anyhow::bail!("Failed to parse solc metadata into a structured value {metadata}");
            };

            let Some(abi) = metadata.get("output").and_then(|value| value.get("abi")) else {
                tracing::error!(%metadata, "Failed to access the .output.abi field of the solc metadata");
                anyhow::bail!(
                    "Failed to access the .output.abi field of the solc metadata {metadata}"
                );
            };

            let Ok(abi) = serde_json::from_value::<JsonAbi>(abi.clone()) else {
                tracing::error!(%metadata, "Failed to deserialize ABI into a structured format");
                anyhow::bail!("Failed to deserialize ABI into a structured format {metadata}");
            };

            self.deployed_contracts
                .entry(case_idx)
                .or_default()
                .insert(instance.clone(), (address, abi));

            receipts.insert(instance.clone(), receipt);
        }

        Ok(receipts)
    }

    /// Handles the execution of the input in terms of the calls that need to be made.
    fn handle_input_execution(
        &mut self,
        case_idx: CaseIdx,
        input: &Input,
        deployment_receipts: HashMap<ContractInstance, TransactionReceipt>,
        node: &T::Blockchain,
    ) -> anyhow::Result<(TransactionReceipt, GethTrace, DiffMode)> {
        tracing::trace!("Calling execute_input for input: {input:?}");

        let receipt = match input.method {
            // This input was already executed when `handle_input` was called. We just need to
            // lookup the transaction receipt in this case and continue on.
            Method::Deployer => deployment_receipts
                .get(&input.instance)
                .context("Failed to find deployment receipt")?
                .clone(),
            Method::Fallback | Method::FunctionName(_) => {
                let tx = match input
                    .legacy_transaction(self.deployed_contracts.entry(case_idx).or_default())
                {
                    Ok(tx) => {
                        tracing::debug!("Legacy transaction data: {tx:#?}");
                        tx
                    }
                    Err(err) => {
                        tracing::error!("Failed to construct legacy transaction: {err:?}");
                        return Err(err);
                    }
                };

                tracing::trace!("Executing transaction for input: {input:?}");

                match node.execute_transaction(tx) {
                    Ok(receipt) => receipt,
                    Err(err) => {
                        tracing::error!(
<<<<<<< HEAD
                            "Failed to execute transaction when executing the contract: {}, {:?}",
                            &*input.instance,
                            err
                        );
                        return Err(err);
                    }
=======
                            "contract {contract_name} deployment did not return an address"
                        );
                        continue;
                    };

                    self.deployed_contracts
                        .insert(contract_name.clone(), address);
                    tracing::trace!(
                        "deployed contract `{}` at {:?}, on node {:?}",
                        contract_name,
                        address,
                        std::any::type_name::<T>()
                    );

                    let Some(Value::String(metadata)) = &contract.metadata else {
                        tracing::error!(?contract, "Contract does not have a metadata field");
                        anyhow::bail!("Contract does not have a metadata field: {contract:?}");
                    };

                    // Deserialize the solc metadata into a JSON object so we can get the ABI of the
                    // contracts. If we fail to perform the deserialization then we return an error
                    // as there's no other way to handle this.
                    let Ok(metadata) = serde_json::from_str::<Value>(metadata) else {
                        tracing::error!(%metadata, "Failed to parse solc metadata into a structured value");
                        anyhow::bail!(
                            "Failed to parse solc metadata into a structured value {metadata}"
                        );
                    };

                    // Accessing the ABI on the solc metadata and erroring if the accessing failed
                    let Some(abi) = metadata.get("output").and_then(|value| value.get("abi"))
                    else {
                        tracing::error!(%metadata, "Failed to access the .output.abi field of the solc metadata");
                        anyhow::bail!(
                            "Failed to access the .output.abi field of the solc metadata {metadata}"
                        );
                    };

                    // Deserialize the ABI object that we got from the unstructured JSON into a
                    // structured ABI object and error out if we fail.
                    let Ok(abi) = serde_json::from_value::<JsonAbi>(abi.clone()) else {
                        tracing::error!(%metadata, "Failed to deserialize ABI into a structured format");
                        anyhow::bail!(
                            "Failed to deserialize ABI into a structured format {metadata}"
                        );
                    };

                    self.deployed_abis.insert(contract_name.clone(), abi);
>>>>>>> 2bee2d5c
                }
            }
        };

        tracing::trace!(
            "Transaction receipt for executed contract: {} - {:?}",
            &*input.instance,
            receipt,
        );

        let trace = node.trace_transaction(receipt.clone())?;
        tracing::trace!(
            "Trace result for contract: {} - {:?}",
            &*input.instance,
            trace
        );

        let diff = node.state_diff(receipt.clone())?;

        Ok((receipt, trace, diff))
    }
}

pub struct Driver<'a, Leader: Platform, Follower: Platform> {
    metadata: &'a Metadata,
    config: &'a Arguments,
    leader_node: &'a Leader::Blockchain,
    follower_node: &'a Follower::Blockchain,
}

impl<'a, L, F> Driver<'a, L, F>
where
    L: Platform,
    F: Platform,
{
    pub fn new(
        metadata: &'a Metadata,
        config: &'a Arguments,
        leader_node: &'a L::Blockchain,
        follower_node: &'a F::Blockchain,
    ) -> Driver<'a, L, F> {
        Self {
            metadata,
            config,
            leader_node,
            follower_node,
        }
    }

    pub fn trace_diff_mode(label: &str, diff: &DiffMode) {
        tracing::trace!("{label} - PRE STATE:");
        for (addr, state) in &diff.pre {
            Self::trace_account_state("  [pre]", addr, state);
        }

        tracing::trace!("{label} - POST STATE:");
        for (addr, state) in &diff.post {
            Self::trace_account_state("  [post]", addr, state);
        }
    }

    fn trace_account_state(prefix: &str, addr: &Address, state: &AccountState) {
        tracing::trace!("{prefix} 0x{addr:x}");

        if let Some(balance) = &state.balance {
            tracing::trace!("{prefix}   balance: {balance}");
        }
        if let Some(nonce) = &state.nonce {
            tracing::trace!("{prefix}   nonce: {nonce}");
        }
        if let Some(code) = &state.code {
            tracing::trace!("{prefix}   code: {code}");
        }
    }

    pub fn execute(&mut self, span: Span) -> anyhow::Result<()> {
        for mode in self.metadata.solc_modes() {
            let mut leader_state = State::<L>::new(self.config, span);
            leader_state.build_contracts(&mode, self.metadata)?;

            let mut follower_state = State::<F>::new(self.config, span);
            follower_state.build_contracts(&mode, self.metadata)?;

            for (case_idx, case) in self.metadata.cases.iter().enumerate() {
                // Creating a tracing span to know which case within the metadata is being executed
                // and which one we're getting logs for.
                let tracing_span = tracing::span!(
                    Level::INFO,
                    "Executing case",
                    case = case.name,
                    case_idx = case_idx
                );
                let _guard = tracing_span.enter();

                let case_idx = CaseIdx::from(case_idx);
                for input in &case.inputs {
                    tracing::debug!("Starting executing contract {}", &*input.instance);
                    let (leader_receipt, _, leader_diff) = match leader_state.handle_input(
                        self.metadata,
                        case_idx,
                        input,
                        self.leader_node,
                    ) {
                        Ok(result) => result,
                        Err(err) => {
                            tracing::error!(
                                "Leader execution failed for {}: {err}",
                                *input.instance
                            );
                            continue;
                        }
                    };

                    let (follower_receipt, _, follower_diff) = match follower_state.handle_input(
                        self.metadata,
                        case_idx,
                        input,
                        self.follower_node,
                    ) {
                        Ok(result) => result,
                        Err(err) => {
                            tracing::error!(
                                "Follower execution failed for {}: {err}",
                                *input.instance
                            );
                            continue;
                        }
                    };

                    if leader_diff == follower_diff {
                        tracing::debug!("State diffs match between leader and follower.");
                    } else {
                        tracing::debug!("State diffs mismatch between leader and follower.");
                        Self::trace_diff_mode("Leader", &leader_diff);
                        Self::trace_diff_mode("Follower", &follower_diff);
                    }

                    if leader_receipt.logs() != follower_receipt.logs() {
                        tracing::debug!("Log/event mismatch between leader and follower.");
                        tracing::trace!("Leader logs: {:?}", leader_receipt.logs());
                        tracing::trace!("Follower logs: {:?}", follower_receipt.logs());
                    }

                    if leader_receipt.status() != follower_receipt.status() {
                        tracing::debug!(
                            "Mismatch in status: leader = {}, follower = {}",
                            leader_receipt.status(),
                            follower_receipt.status()
                        );
                    }
                }
            }
        }

        Ok(())
    }
}<|MERGE_RESOLUTION|>--- conflicted
+++ resolved
@@ -4,7 +4,7 @@
 use std::marker::PhantomData;
 
 use alloy::json_abi::JsonAbi;
-use alloy::network::TransactionBuilder;
+use alloy::network::{Ethereum, TransactionBuilder};
 use alloy::rpc::types::TransactionReceipt;
 use alloy::rpc::types::trace::geth::GethTrace;
 use alloy::{
@@ -246,9 +246,10 @@
                 code.extend(encoded_input.to_vec());
             }
 
-            let tx = TransactionRequest::default()
-                .from(input.caller)
-                .with_deploy_code(code);
+            let tx = {
+                let tx = TransactionRequest::default().from(input.caller);
+                TransactionBuilder::<Ethereum>::with_deploy_code(tx, code)
+            };
 
             let receipt = match node.execute_transaction(tx) {
                 Ok(receipt) => receipt,
@@ -344,63 +345,12 @@
                     Ok(receipt) => receipt,
                     Err(err) => {
                         tracing::error!(
-<<<<<<< HEAD
                             "Failed to execute transaction when executing the contract: {}, {:?}",
                             &*input.instance,
                             err
                         );
                         return Err(err);
                     }
-=======
-                            "contract {contract_name} deployment did not return an address"
-                        );
-                        continue;
-                    };
-
-                    self.deployed_contracts
-                        .insert(contract_name.clone(), address);
-                    tracing::trace!(
-                        "deployed contract `{}` at {:?}, on node {:?}",
-                        contract_name,
-                        address,
-                        std::any::type_name::<T>()
-                    );
-
-                    let Some(Value::String(metadata)) = &contract.metadata else {
-                        tracing::error!(?contract, "Contract does not have a metadata field");
-                        anyhow::bail!("Contract does not have a metadata field: {contract:?}");
-                    };
-
-                    // Deserialize the solc metadata into a JSON object so we can get the ABI of the
-                    // contracts. If we fail to perform the deserialization then we return an error
-                    // as there's no other way to handle this.
-                    let Ok(metadata) = serde_json::from_str::<Value>(metadata) else {
-                        tracing::error!(%metadata, "Failed to parse solc metadata into a structured value");
-                        anyhow::bail!(
-                            "Failed to parse solc metadata into a structured value {metadata}"
-                        );
-                    };
-
-                    // Accessing the ABI on the solc metadata and erroring if the accessing failed
-                    let Some(abi) = metadata.get("output").and_then(|value| value.get("abi"))
-                    else {
-                        tracing::error!(%metadata, "Failed to access the .output.abi field of the solc metadata");
-                        anyhow::bail!(
-                            "Failed to access the .output.abi field of the solc metadata {metadata}"
-                        );
-                    };
-
-                    // Deserialize the ABI object that we got from the unstructured JSON into a
-                    // structured ABI object and error out if we fail.
-                    let Ok(abi) = serde_json::from_value::<JsonAbi>(abi.clone()) else {
-                        tracing::error!(%metadata, "Failed to deserialize ABI into a structured format");
-                        anyhow::bail!(
-                            "Failed to deserialize ABI into a structured format {metadata}"
-                        );
-                    };
-
-                    self.deployed_abis.insert(contract_name.clone(), abi);
->>>>>>> 2bee2d5c
                 }
             }
         };
