--- conflicted
+++ resolved
@@ -18,17 +18,12 @@
 use futures::stream;
 use indexmap::IndexMap;
 use revive_dt_node_interaction::EthereumNode;
-<<<<<<< HEAD
 use tempfile::TempDir;
-use tokio::{sync::mpsc, try_join};
-=======
+use tokio::{join, try_join};
 use revive_dt_report::{
     NodeDesignation, ReportAggregator, Reporter, ReporterEvent, TestCaseStatus,
     TestSpecificReporter, TestSpecifier,
 };
-use temp_dir::TempDir;
-use tokio::{join, try_join};
->>>>>>> 60328cd4
 use tracing::{debug, info, info_span, instrument};
 use tracing_appender::non_blocking::WorkerGuard;
 use tracing_subscriber::{EnvFilter, FmtSubscriber};
@@ -190,19 +185,11 @@
     L::Blockchain: revive_dt_node::Node + Send + Sync + 'static,
     F::Blockchain: revive_dt_node::Node + Send + Sync + 'static,
 {
-<<<<<<< HEAD
-    let (report_tx, report_rx) = mpsc::unbounded_channel::<(Test<'_>, CaseResult)>();
-
-    let tests = prepare_tests::<L, F>(metadata_files);
-    let driver_task = start_driver_task::<L, F>(args, tests, span, report_tx).await?;
-    let status_reporter_task = start_reporter_task(report_rx);
-=======
-    let tests = prepare_tests::<L, F>(args, metadata_files, reporter.clone());
+    let tests = prepare_tests::<L, F>(metadata_files, reporter.clone());
     let driver_task = start_driver_task::<L, F>(args, tests)
         .await
         .context("Failed to start driver task")?;
     let cli_reporting_task = start_cli_reporting_task(reporter);
->>>>>>> 60328cd4
 
     let (_, _, rtn) = tokio::join!(cli_reporting_task, driver_task, report_aggregator_task);
     rtn?;
@@ -210,15 +197,10 @@
     Ok(())
 }
 
-<<<<<<< HEAD
-fn prepare_tests<'a, L, F>(metadata_files: &'a [MetadataFile]) -> impl Iterator<Item = Test<'a>>
-=======
 fn prepare_tests<'a, L, F>(
-    args: &Arguments,
     metadata_files: &'a [MetadataFile],
     reporter: Reporter,
-) -> impl Stream<Item = Test<'a>>
->>>>>>> 60328cd4
+) -> impl Iterator<Item = Test<'a>>
 where
     L: Platform,
     F: Platform,
@@ -429,37 +411,9 @@
         })
 }
 
-<<<<<<< HEAD
 async fn start_driver_task<'a, L, F>(
     args: &Arguments,
     tests: impl Iterator<Item = Test<'a>>,
-    span: Span,
-    report_tx: mpsc::UnboundedSender<(Test<'a>, CaseResult)>,
-=======
-async fn does_compiler_support_mode<P: Platform>(
-    args: &Arguments,
-    mode: &Mode,
-) -> anyhow::Result<bool> {
-    let compiler_version_or_requirement = mode.compiler_version_to_use(args.solc.clone());
-    let compiler_path = P::Compiler::get_compiler_executable(args, compiler_version_or_requirement)
-        .await
-        .context("Failed to obtain compiler executable path")?;
-    let compiler_version = P::Compiler::new(compiler_path.clone())
-        .version()
-        .await
-        .context("Failed to query compiler version")?;
-
-    Ok(P::Compiler::supports_mode(
-        &compiler_version,
-        mode.optimize_setting,
-        mode.pipeline,
-    ))
-}
-
-async fn start_driver_task<'a, L, F>(
-    args: &Arguments,
-    tests: impl Stream<Item = Test<'a>>,
->>>>>>> 60328cd4
 ) -> anyhow::Result<impl Future<Output = ()>>
 where
     L: Platform,
