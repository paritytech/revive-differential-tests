use std::{
    collections::HashMap,
    path::{Path, PathBuf},
    sync::{Arc, LazyLock},
    time::Instant,
};

use alloy::{
    json_abi::JsonAbi,
    network::{Ethereum, TransactionBuilder},
    primitives::Address,
    rpc::types::TransactionRequest,
};
use anyhow::Context;
use clap::Parser;
use futures::StreamExt;
use revive_dt_common::iterators::FilesWithExtensionIterator;
use revive_dt_node_interaction::EthereumNode;
use semver::Version;
use temp_dir::TempDir;
use tokio::sync::{Mutex, RwLock, mpsc};
use tracing::{Instrument, Level};
use tracing_subscriber::{EnvFilter, FmtSubscriber};

use revive_dt_compiler::SolidityCompiler;
use revive_dt_compiler::{Compiler, CompilerOutput};
use revive_dt_config::*;
use revive_dt_core::{
    Geth, Kitchensink, Platform,
    driver::{CaseDriver, CaseState},
};
use revive_dt_format::{
    case::{Case, CaseIdx},
    corpus::Corpus,
    input::{Input, Step},
    metadata::{ContractInstance, ContractPathAndIdent, Metadata, MetadataFile},
    mode::Mode,
};
use revive_dt_node::pool::NodePool;
use revive_dt_report::reporter::{Report, Span};

static TEMP_DIR: LazyLock<TempDir> = LazyLock::new(|| TempDir::new().unwrap());

type CompilationCache = Arc<
    RwLock<
        HashMap<
<<<<<<< HEAD
            (&'a Path, Mode, TestingPlatform),
=======
            (PathBuf, SolcMode, TestingPlatform),
>>>>>>> 46aea089
            Arc<Mutex<Option<Arc<(Version, CompilerOutput)>>>>,
        >,
    >,
>;

/// this represents a single "test"; a mode, path and collection of cases.
#[derive(Clone)]
struct Test {
    metadata: Metadata,
    path: PathBuf,
    mode: SolcMode,
    case_idx: usize,
    case: Case,
}

/// This represents the results that we gather from running test cases.
type CaseResult = Result<usize, anyhow::Error>;

fn main() -> anyhow::Result<()> {
    let args = init_cli()?;

    let body = async {
        for (corpus, tests) in collect_corpora(&args)? {
            let span = Span::new(corpus, args.clone())?;
            match &args.compile_only {
                Some(platform) => compile_corpus(&args, &tests, platform, span).await,
                None => execute_corpus(&args, &tests, span).await?,
            }
            Report::save()?;
        }
        Ok(())
    };

    tokio::runtime::Builder::new_multi_thread()
        .worker_threads(args.number_of_threads)
        .enable_all()
        .build()
        .expect("Failed building the Runtime")
        .block_on(body)
}

fn init_cli() -> anyhow::Result<Arguments> {
    let subscriber = FmtSubscriber::builder()
        .with_thread_ids(true)
        .with_thread_names(true)
        .with_env_filter(EnvFilter::from_default_env())
        .with_ansi(false)
        .pretty()
        .finish();
    tracing::subscriber::set_global_default(subscriber)?;

    let mut args = Arguments::parse();

    if args.corpus.is_empty() {
        anyhow::bail!("no test corpus specified");
    }

    match args.working_directory.as_ref() {
        Some(dir) => {
            if !dir.exists() {
                anyhow::bail!("workdir {} does not exist", dir.display());
            }
        }
        None => {
            args.temp_dir = Some(&TEMP_DIR);
        }
    }
    tracing::info!("workdir: {}", args.directory().display());

    Ok(args)
}

fn collect_corpora(args: &Arguments) -> anyhow::Result<HashMap<Corpus, Vec<MetadataFile>>> {
    let mut corpora = HashMap::new();

    for path in &args.corpus {
        let corpus = Corpus::try_from_path(path)?;
        tracing::info!("found corpus: {}", path.display());
        let tests = corpus.enumerate_tests();
        tracing::info!("corpus '{}' contains {} tests", &corpus.name, tests.len());
        corpora.insert(corpus, tests);
    }

    Ok(corpora)
}

async fn run_driver<L, F>(
    args: &Arguments,
    metadata_files: &[MetadataFile],
    span: Span,
) -> anyhow::Result<()>
where
    L: Platform,
    F: Platform,
    L::Blockchain: revive_dt_node::Node + Send + Sync + 'static,
    F::Blockchain: revive_dt_node::Node + Send + Sync + 'static,
{
    let (report_tx, report_rx) = mpsc::unbounded_channel::<(Test, CaseResult)>();

    let tests = prepare_tests::<L, F>(metadata_files);
    let driver_task = start_driver_task::<L, F>(args, tests, span, report_tx)?;
    let status_reporter_task = start_reporter_task(report_rx);

    tokio::join!(status_reporter_task, driver_task);

    Ok(())
}

fn prepare_tests<L, F>(metadata_files: &[MetadataFile]) -> impl Iterator<Item = Test>
where
    L: Platform,
    F: Platform,
    L::Blockchain: revive_dt_node::Node + Send + Sync + 'static,
    F::Blockchain: revive_dt_node::Node + Send + Sync + 'static,
{
    metadata_files
        .iter()
        .flat_map(
            |MetadataFile {
                 path,
                 content: metadata,
             }| {
                metadata
                    .cases
                    .iter()
                    .enumerate()
                    .flat_map(move |(case_idx, case)| {
                        metadata
                            .solc_modes()
                            .into_iter()
                            .map(move |solc_mode| (path, metadata, case_idx, case, solc_mode))
                    })
            },
        )
        .filter(
            |(metadata_file_path, metadata, _, _, _)| match metadata.ignore {
                Some(true) => {
                    tracing::warn!(
                        metadata_file_path = %metadata_file_path.display(),
                        "Ignoring metadata file"
                    );
                    false
                }
                Some(false) | None => true,
            },
        )
        .filter(
            |(metadata_file_path, _, case_idx, case, _)| match case.ignore {
                Some(true) => {
                    tracing::warn!(
                        metadata_file_path = %metadata_file_path.display(),
                        case_idx,
                        case_name = ?case.name,
                        "Ignoring case"
                    );
                    false
                }
                Some(false) | None => true,
            },
        )
        .filter(|(metadata_file_path, metadata, ..)| match metadata.required_evm_version {
            Some(evm_version_requirement) => {
                let is_allowed = evm_version_requirement
                    .matches(&<L::Blockchain as revive_dt_node::Node>::evm_version())
                    && evm_version_requirement
                        .matches(&<F::Blockchain as revive_dt_node::Node>::evm_version());

                if !is_allowed {
                    tracing::warn!(
                        metadata_file_path = %metadata_file_path.display(),
                        leader_evm_version = %<L::Blockchain as revive_dt_node::Node>::evm_version(),
                        follower_evm_version = %<F::Blockchain as revive_dt_node::Node>::evm_version(),
                        version_requirement = %evm_version_requirement,
                        "Skipped test since the EVM version requirement was not fulfilled."
                    );
                }

                is_allowed
            }
            None => true,
        })
        .map(|(metadata_file_path, metadata, case_idx, case, solc_mode)| {
            Test {
                metadata: metadata.clone(),
                path: metadata_file_path.to_path_buf(),
                mode: solc_mode,
                case_idx,
                case: case.clone(),
            }
        })
}

fn start_driver_task<L, F>(
    args: &Arguments,
    tests: impl Iterator<Item = Test>,
    span: Span,
    report_tx: mpsc::UnboundedSender<(Test, CaseResult)>,
) -> anyhow::Result<impl Future<Output = ()>>
where
    L: Platform,
    F: Platform,
    L::Blockchain: revive_dt_node::Node + Send + Sync + 'static,
    F::Blockchain: revive_dt_node::Node + Send + Sync + 'static,
{
    let leader_nodes = Arc::new(NodePool::<L::Blockchain>::new(args)?);
    let follower_nodes = Arc::new(NodePool::<F::Blockchain>::new(args)?);
    let compilation_cache = Arc::new(RwLock::new(HashMap::new()));
    let number_concurrent_tasks = args.number_of_concurrent_tasks();

    Ok(futures::stream::iter(tests).for_each_concurrent(
        // We want to limit the concurrent tasks here because:
        //
        // 1. We don't want to overwhelm the nodes with too many requests, leading to responses timing out.
        // 2. We don't want to open too many files at once, leading to the OS running out of file descriptors.
        //
        // By default, we allow maximum of 10 ongoing requests per node in order to limit (1), and assume that
        // this number will automatically be low enough to address (2). The user can override this.
        Some(number_concurrent_tasks),
        move |test| {
            let leader_nodes = leader_nodes.clone();
            let follower_nodes = follower_nodes.clone();
            let compilation_cache = compilation_cache.clone();
            let report_tx = report_tx.clone();

            async move {
                let leader_node = leader_nodes.round_robbin();
                let follower_node = follower_nodes.round_robbin();

                let tracing_span = tracing::span!(
                    Level::INFO,
                    "Running driver",
                    metadata_file_path = %test.path.display(),
                    case_idx = ?test.case_idx,
                    solc_mode = ?test.mode,
                );

                let result = handle_case_driver::<L, F>(
                    &test.path,
                    &test.metadata,
                    test.case_idx.into(),
                    &test.case,
                    test.mode.clone(),
                    args,
                    compilation_cache.clone(),
                    leader_node,
                    follower_node,
                    span,
                )
                .instrument(tracing_span)
                .await;
<<<<<<< HEAD
                let mut metadata_case_status = metadata_case_status.write().await;
                match result {
                    Ok(None) => {
                        tracing::info!("Execution skipped");
                    }
                    Ok(Some(inputs_executed)) => {
                        tracing::info!(inputs_executed, "Execution succeeded");
                        metadata_case_status
                            .entry((metadata_file_path.clone(), solc_mode))
                            .or_default()
                            .insert((CaseIdx::new(case_idx), case.name.clone()), Some(true));
                    }
                    Err(error) => {
                        metadata_case_status
                            .entry((metadata_file_path.clone(), solc_mode))
                            .or_default()
                            .insert((CaseIdx::new(case_idx), case.name.clone()), Some(false));
                        tracing::error!(%error, "Execution failed")
                    }
                }
                tracing::info!("Execution completed");
=======

                report_tx
                    .send((test, result))
                    .expect("Failed to send report");
>>>>>>> 46aea089
            }
        },
    ))
}

async fn start_reporter_task(mut report_rx: mpsc::UnboundedReceiver<(Test, CaseResult)>) {
    let start = Instant::now();

    const GREEN: &str = "\x1B[32m";
    const RED: &str = "\x1B[31m";
    const COLOUR_RESET: &str = "\x1B[0m";
    const BOLD: &str = "\x1B[1m";
    const BOLD_RESET: &str = "\x1B[22m";

    let mut number_of_successes = 0;
    let mut number_of_failures = 0;
    let mut failures = vec![];

    // Wait for reports to come from our test runner. When the channel closes, this ends.
    while let Some((test, case_result)) = report_rx.recv().await {
        let case_name = test.case.name.as_deref().unwrap_or("unnamed_case");
        let case_idx = test.case_idx;
        let test_path = test.path.display();
        let test_mode = test.mode.clone();

        match case_result {
            Ok(_inputs) => {
                number_of_successes += 1;
                eprintln!(
                    "{GREEN}Case Succeeded:{COLOUR_RESET} {test_path} -> {case_name}:{case_idx} (mode: {test_mode:?})"
                );
            }
            Err(err) => {
                number_of_failures += 1;
                eprintln!(
                    "{RED}Case Failed:{COLOUR_RESET} {test_path} -> {case_name}:{case_idx} (mode: {test_mode:?})"
                );
                failures.push((test, err));
            }
        }
    }

    eprintln!();
    let elapsed = start.elapsed();

    // Now, log the failures with more complete errors at the bottom, like `cargo test` does, so
    // that we don't have to scroll through the entire output to find them.
    if !failures.is_empty() {
        eprintln!("{BOLD}Failures:{BOLD_RESET}\n");

        for failure in failures {
            let (test, err) = failure;
            let case_name = test.case.name.as_deref().unwrap_or("unnamed_case");
            let case_idx = test.case_idx;
            let test_path = test.path.display();
            let test_mode = test.mode.clone();

            eprintln!(
                "---- {RED}Case Failed:{COLOUR_RESET} {test_path} -> {case_name}:{case_idx} (mode: {test_mode:?}) ----\n\n{err}\n"
            );
        }
    }

    // Summary at the end.
    eprintln!(
        "{} cases: {GREEN}{number_of_successes}{COLOUR_RESET} cases succeeded, {RED}{number_of_failures}{COLOUR_RESET} cases failed in {} seconds",
        number_of_successes + number_of_failures,
        elapsed.as_secs()
    );
}

#[allow(clippy::too_many_arguments)]
async fn handle_case_driver<L, F>(
    metadata_file_path: &Path,
    metadata: &Metadata,
    case_idx: CaseIdx,
    case: &Case,
    mode: Mode,
    config: &Arguments,
    compilation_cache: CompilationCache,
    leader_node: &L::Blockchain,
    follower_node: &F::Blockchain,
    _: Span,
) -> anyhow::Result<Option<usize>>
where
    L: Platform,
    F: Platform,
    L::Blockchain: revive_dt_node::Node + Send + Sync + 'static,
    F::Blockchain: revive_dt_node::Node + Send + Sync + 'static,
{
    let Some(leader_pre_link_contracts) = get_or_build_contracts::<L>(
        metadata,
        metadata_file_path,
        mode.clone(),
        config,
        compilation_cache.clone(),
        &HashMap::new(),
    )
    .await?
    else {
        return Ok(None);
    };
    let Some(follower_pre_link_contracts) = get_or_build_contracts::<F>(
        metadata,
        metadata_file_path,
        mode.clone(),
        config,
        compilation_cache.clone(),
        &HashMap::new(),
    )
    .await?
    else {
        return Ok(None);
    };

    let mut leader_deployed_libraries = HashMap::new();
    let mut follower_deployed_libraries = HashMap::new();
    let mut contract_sources = metadata.contract_sources()?;
    for library_instance in metadata
        .libraries
        .iter()
        .flatten()
        .flat_map(|(_, map)| map.values())
    {
        let ContractPathAndIdent {
            contract_source_path: library_source_path,
            contract_ident: library_ident,
        } = contract_sources
            .remove(library_instance)
            .context("Failed to find the contract source")?;

        let (leader_code, leader_abi) = leader_pre_link_contracts
            .1
            .contracts
            .get(&library_source_path)
            .and_then(|contracts| contracts.get(library_ident.as_str()))
            .context("Declared library was not compiled")?;
        let (follower_code, follower_abi) = follower_pre_link_contracts
            .1
            .contracts
            .get(&library_source_path)
            .and_then(|contracts| contracts.get(library_ident.as_str()))
            .context("Declared library was not compiled")?;

        let leader_code = match alloy::hex::decode(leader_code) {
            Ok(code) => code,
            Err(error) => {
                tracing::error!(
                    ?error,
                    contract_source_path = library_source_path.display().to_string(),
                    contract_ident = library_ident.as_ref(),
                    "Failed to hex-decode byte code - This could possibly mean that the bytecode requires linking"
                );
                anyhow::bail!("Failed to hex-decode the byte code {}", error)
            }
        };
        let follower_code = match alloy::hex::decode(follower_code) {
            Ok(code) => code,
            Err(error) => {
                tracing::error!(
                    ?error,
                    contract_source_path = library_source_path.display().to_string(),
                    contract_ident = library_ident.as_ref(),
                    "Failed to hex-decode byte code - This could possibly mean that the bytecode requires linking"
                );
                anyhow::bail!("Failed to hex-decode the byte code {}", error)
            }
        };

        // Getting the deployer address from the cases themselves. This is to ensure that we're
        // doing the deployments from different accounts and therefore we're not slowed down by
        // the nonce.
        let deployer_address = case
            .steps
            .iter()
            .filter_map(|step| match step {
                Step::FunctionCall(input) => Some(input.caller),
                Step::BalanceAssertion(..) => None,
                Step::StorageEmptyAssertion(..) => None,
            })
            .next()
            .unwrap_or(Input::default_caller());
        let leader_tx = TransactionBuilder::<Ethereum>::with_deploy_code(
            TransactionRequest::default().from(deployer_address),
            leader_code,
        );
        let follower_tx = TransactionBuilder::<Ethereum>::with_deploy_code(
            TransactionRequest::default().from(deployer_address),
            follower_code,
        );

        let leader_receipt = match leader_node.execute_transaction(leader_tx).await {
            Ok(receipt) => receipt,
            Err(error) => {
                tracing::error!(
                    node = std::any::type_name::<L>(),
                    ?error,
                    "Contract deployment transaction failed."
                );
                return Err(error);
            }
        };
        let follower_receipt = match follower_node.execute_transaction(follower_tx).await {
            Ok(receipt) => receipt,
            Err(error) => {
                tracing::error!(
                    node = std::any::type_name::<F>(),
                    ?error,
                    "Contract deployment transaction failed."
                );
                return Err(error);
            }
        };

        tracing::info!(
            ?library_instance,
            library_address = ?leader_receipt.contract_address,
            "Deployed library to leader"
        );
        tracing::info!(
            ?library_instance,
            library_address = ?follower_receipt.contract_address,
            "Deployed library to follower"
        );

        let Some(leader_library_address) = leader_receipt.contract_address else {
            anyhow::bail!("Contract deployment didn't return an address");
        };
        let Some(follower_library_address) = follower_receipt.contract_address else {
            anyhow::bail!("Contract deployment didn't return an address");
        };

        leader_deployed_libraries.insert(
            library_instance.clone(),
            (leader_library_address, leader_abi.clone()),
        );
        follower_deployed_libraries.insert(
            library_instance.clone(),
            (follower_library_address, follower_abi.clone()),
        );
    }

    let metadata_file_contains_libraries = metadata
        .libraries
        .iter()
        .flat_map(|map| map.iter())
        .flat_map(|(_, value)| value.iter())
        .next()
        .is_some();
    let compiled_contracts_require_linking = leader_pre_link_contracts
        .1
        .contracts
        .values()
        .chain(follower_pre_link_contracts.1.contracts.values())
        .flat_map(|value| value.values())
        .any(|(code, _)| !code.chars().all(|char| char.is_ascii_hexdigit()));
    let (leader_compiled_contracts, follower_compiled_contracts) =
        if metadata_file_contains_libraries && compiled_contracts_require_linking {
            let leader_key = (
                metadata_file_path.to_path_buf(),
                mode.clone(),
                L::config_id(),
            );
            let follower_key = (
                metadata_file_path.to_path_buf(),
                mode.clone(),
                F::config_id(),
            );
            {
                let mut cache = compilation_cache.write().await;
                cache.remove(&leader_key);
                cache.remove(&follower_key);
            }

            let Some(leader_post_link_contracts) = get_or_build_contracts::<L>(
                metadata,
                metadata_file_path,
                mode.clone(),
                config,
                compilation_cache.clone(),
                &leader_deployed_libraries,
            )
            .await?
            else {
                return Ok(None);
            };
            let Some(follower_post_link_contracts) = get_or_build_contracts::<F>(
                metadata,
                metadata_file_path,
                mode.clone(),
                config,
                compilation_cache,
                &follower_deployed_libraries,
            )
            .await?
            else {
                return Ok(None);
            };

            (leader_post_link_contracts, follower_post_link_contracts)
        } else {
            (leader_pre_link_contracts, follower_pre_link_contracts)
        };

    let leader_state = CaseState::<L>::new(
        leader_compiled_contracts.0.clone(),
        leader_compiled_contracts.1.contracts.clone(),
        leader_deployed_libraries,
    );
    let follower_state = CaseState::<F>::new(
        follower_compiled_contracts.0.clone(),
        follower_compiled_contracts.1.contracts.clone(),
        follower_deployed_libraries,
    );

    let mut driver = CaseDriver::<L, F>::new(
        metadata,
        case,
        case_idx,
        leader_node,
        follower_node,
        leader_state,
        follower_state,
    );
    driver.execute().await.map(Some)
}

<<<<<<< HEAD
async fn get_or_build_contracts<'a, P: Platform>(
    metadata: &'a Metadata,
    metadata_file_path: &'a Path,
    mode: Mode,
=======
async fn get_or_build_contracts<P: Platform>(
    metadata: &Metadata,
    metadata_file_path: &Path,
    mode: SolcMode,
>>>>>>> 46aea089
    config: &Arguments,
    compilation_cache: CompilationCache,
    deployed_libraries: &HashMap<ContractInstance, (Address, JsonAbi)>,
<<<<<<< HEAD
) -> anyhow::Result<Option<Arc<(Version, CompilerOutput)>>> {
    let key = (metadata_file_path, mode.clone(), P::config_id());
=======
) -> anyhow::Result<Arc<(Version, CompilerOutput)>> {
    let key = (
        metadata_file_path.to_path_buf(),
        mode.clone(),
        P::config_id(),
    );
>>>>>>> 46aea089
    if let Some(compilation_artifact) = compilation_cache.read().await.get(&key).cloned() {
        let mut compilation_artifact = compilation_artifact.lock().await;
        match *compilation_artifact {
            Some(ref compiled_contracts) => {
                tracing::debug!(?key, "Compiled contracts cache hit");
                return Ok(Some(compiled_contracts.clone()));
            }
            None => {
                tracing::debug!(?key, "Compiled contracts cache miss");
                let Some(compiled_contracts) = compile_contracts::<P>(
                    metadata,
                    metadata_file_path,
                    &mode,
                    config,
                    deployed_libraries,
                )
                .await?
                else {
                    return Ok(None);
                };
                let compiled_contracts = Arc::new(compiled_contracts);

                *compilation_artifact = Some(compiled_contracts.clone());
                return Ok(Some(compiled_contracts.clone()));
            }
        }
    };

    tracing::debug!(?key, "Compiled contracts cache miss");
    let mutex = {
        let mut compilation_cache = compilation_cache.write().await;
        let mutex = Arc::new(Mutex::new(None));
        compilation_cache.insert(key, mutex.clone());
        mutex
    };
    let mut compilation_artifact = mutex.lock().await;

    let Some(compiled_contracts) = compile_contracts::<P>(
        metadata,
        metadata_file_path,
        &mode,
        config,
        deployed_libraries,
    )
    .await?
    else {
        return Ok(None);
    };
    let compiled_contracts = Arc::new(compiled_contracts);

    *compilation_artifact = Some(compiled_contracts.clone());
    Ok(Some(compiled_contracts.clone()))
}

async fn compile_contracts<P: Platform>(
    metadata: &Metadata,
    metadata_file_path: &Path,
    mode: &Mode,
    config: &Arguments,
    deployed_libraries: &HashMap<ContractInstance, (Address, JsonAbi)>,
) -> anyhow::Result<Option<(Version, CompilerOutput)>> {
    let compiler_version_or_requirement = mode.compiler_version_to_use(config.solc.clone());
    let compiler_path =
        P::Compiler::get_compiler_executable(config, compiler_version_or_requirement).await?;
    let compiler_version = P::Compiler::new(compiler_path.clone()).version()?;

    if !P::Compiler::supports_mode(&compiler_version, mode.optimize_setting, mode.pipeline) {
        tracing::info!(
            %compiler_version,
            metadata_file_path = %metadata_file_path.display(),
            mode = ?mode,
            "Skipping compilation: compiler does not support this mode or version"
        );
        return Ok(None);
    }

    tracing::info!(
        %compiler_version,
        metadata_file_path = %metadata_file_path.display(),
        mode = ?mode,
        "Compiling contracts"
    );

    let compiler = Compiler::<P::Compiler>::new()
        .with_allow_path(metadata.directory()?)
        .with_optimization(mode.optimize_setting)
        .with_pipeline(mode.pipeline);
    let mut compiler = metadata
        .files_to_compile()?
        .try_fold(compiler, |compiler, path| compiler.with_source(&path))?;
    for (library_instance, (library_address, _)) in deployed_libraries.iter() {
        let library_ident = &metadata
            .contracts
            .as_ref()
            .and_then(|contracts| contracts.get(library_instance))
            .expect("Impossible for library to not be found in contracts")
            .contract_ident;

        // Note the following: we need to tell solc which files require the libraries to be linked
        // into them. We do not have access to this information and therefore we choose an easier,
        // yet more compute intensive route, of telling solc that all of the files need to link the
        // library and it will only perform the linking for the files that do actually need the
        // library.
        compiler = FilesWithExtensionIterator::new(metadata.directory()?)
            .with_allowed_extension("sol")
            .fold(compiler, |compiler, path| {
                compiler.with_library(&path, library_ident.as_str(), *library_address)
            });
    }

    let compiler_output = compiler.try_build(compiler_path).await?;

    Ok(Some((compiler_version, compiler_output)))
}

async fn execute_corpus(
    args: &Arguments,
    tests: &[MetadataFile],
    span: Span,
) -> anyhow::Result<()> {
    match (&args.leader, &args.follower) {
        (TestingPlatform::Geth, TestingPlatform::Kitchensink) => {
            run_driver::<Geth, Kitchensink>(args, tests, span).await?
        }
        (TestingPlatform::Geth, TestingPlatform::Geth) => {
            run_driver::<Geth, Geth>(args, tests, span).await?
        }
        _ => unimplemented!(),
    }

    Ok(())
}

async fn compile_corpus(
    config: &Arguments,
    tests: &[MetadataFile],
    platform: &TestingPlatform,
    _: Span,
) {
    let tests = tests.iter().flat_map(|metadata| {
        metadata
            .solc_modes()
            .into_iter()
            .map(move |solc_mode| (metadata, solc_mode))
    });

    futures::stream::iter(tests)
        .for_each_concurrent(None, |(metadata, mode)| async move {
            match platform {
                TestingPlatform::Geth => {
                    let _ = compile_contracts::<Geth>(
                        &metadata.content,
                        &metadata.path,
                        &mode,
                        config,
                        &Default::default(),
                    )
                    .await;
                }
                TestingPlatform::Kitchensink => {
                    let _ = compile_contracts::<Geth>(
                        &metadata.content,
                        &metadata.path,
                        &mode,
                        config,
                        &Default::default(),
                    )
                    .await;
                }
            }
        })
        .await;
}<|MERGE_RESOLUTION|>--- conflicted
+++ resolved
@@ -44,11 +44,7 @@
 type CompilationCache = Arc<
     RwLock<
         HashMap<
-<<<<<<< HEAD
-            (&'a Path, Mode, TestingPlatform),
-=======
-            (PathBuf, SolcMode, TestingPlatform),
->>>>>>> 46aea089
+            (PathBuf, Mode, TestingPlatform),
             Arc<Mutex<Option<Arc<(Version, CompilerOutput)>>>>,
         >,
     >,
@@ -59,13 +55,13 @@
 struct Test {
     metadata: Metadata,
     path: PathBuf,
-    mode: SolcMode,
+    mode: Mode,
     case_idx: usize,
     case: Case,
 }
 
 /// This represents the results that we gather from running test cases.
-type CaseResult = Result<usize, anyhow::Error>;
+type CaseResult = Result<Option<usize>, anyhow::Error>;
 
 fn main() -> anyhow::Result<()> {
     let args = init_cli()?;
@@ -299,34 +295,10 @@
                 )
                 .instrument(tracing_span)
                 .await;
-<<<<<<< HEAD
-                let mut metadata_case_status = metadata_case_status.write().await;
-                match result {
-                    Ok(None) => {
-                        tracing::info!("Execution skipped");
-                    }
-                    Ok(Some(inputs_executed)) => {
-                        tracing::info!(inputs_executed, "Execution succeeded");
-                        metadata_case_status
-                            .entry((metadata_file_path.clone(), solc_mode))
-                            .or_default()
-                            .insert((CaseIdx::new(case_idx), case.name.clone()), Some(true));
-                    }
-                    Err(error) => {
-                        metadata_case_status
-                            .entry((metadata_file_path.clone(), solc_mode))
-                            .or_default()
-                            .insert((CaseIdx::new(case_idx), case.name.clone()), Some(false));
-                        tracing::error!(%error, "Execution failed")
-                    }
-                }
-                tracing::info!("Execution completed");
-=======
 
                 report_tx
                     .send((test, result))
                     .expect("Failed to send report");
->>>>>>> 46aea089
             }
         },
     ))
@@ -337,12 +309,14 @@
 
     const GREEN: &str = "\x1B[32m";
     const RED: &str = "\x1B[31m";
+    const GRAY: &str = "\x1B[90m";
     const COLOUR_RESET: &str = "\x1B[0m";
     const BOLD: &str = "\x1B[1m";
     const BOLD_RESET: &str = "\x1B[22m";
 
     let mut number_of_successes = 0;
     let mut number_of_failures = 0;
+    let mut number_of_ignored = 0;
     let mut failures = vec![];
 
     // Wait for reports to come from our test runner. When the channel closes, this ends.
@@ -353,10 +327,16 @@
         let test_mode = test.mode.clone();
 
         match case_result {
-            Ok(_inputs) => {
+            Ok(Some(_inputs)) => {
                 number_of_successes += 1;
                 eprintln!(
                     "{GREEN}Case Succeeded:{COLOUR_RESET} {test_path} -> {case_name}:{case_idx} (mode: {test_mode:?})"
+                );
+            }
+            Ok(None) => {
+                number_of_ignored += 1;
+                eprintln!(
+                    "{GRAY}Case Ignored:{COLOUR_RESET} {test_path} -> {case_name}:{case_idx} (mode: {test_mode:?})"
                 );
             }
             Err(err) => {
@@ -392,8 +372,8 @@
 
     // Summary at the end.
     eprintln!(
-        "{} cases: {GREEN}{number_of_successes}{COLOUR_RESET} cases succeeded, {RED}{number_of_failures}{COLOUR_RESET} cases failed in {} seconds",
-        number_of_successes + number_of_failures,
+        "{} cases: {GREEN}{number_of_successes}{COLOUR_RESET} cases succeeded, {RED}{number_of_failures}{COLOUR_RESET} cases failed, {GRAY}{number_of_ignored}{COLOUR_RESET} cases ignored in {} seconds",
+        number_of_successes + number_of_failures + number_of_ignored,
         elapsed.as_secs()
     );
 }
@@ -654,31 +634,19 @@
     driver.execute().await.map(Some)
 }
 
-<<<<<<< HEAD
-async fn get_or_build_contracts<'a, P: Platform>(
-    metadata: &'a Metadata,
-    metadata_file_path: &'a Path,
-    mode: Mode,
-=======
 async fn get_or_build_contracts<P: Platform>(
     metadata: &Metadata,
     metadata_file_path: &Path,
-    mode: SolcMode,
->>>>>>> 46aea089
+    mode: Mode,
     config: &Arguments,
     compilation_cache: CompilationCache,
     deployed_libraries: &HashMap<ContractInstance, (Address, JsonAbi)>,
-<<<<<<< HEAD
 ) -> anyhow::Result<Option<Arc<(Version, CompilerOutput)>>> {
-    let key = (metadata_file_path, mode.clone(), P::config_id());
-=======
-) -> anyhow::Result<Arc<(Version, CompilerOutput)>> {
     let key = (
         metadata_file_path.to_path_buf(),
         mode.clone(),
         P::config_id(),
     );
->>>>>>> 46aea089
     if let Some(compilation_artifact) = compilation_cache.read().await.get(&key).cloned() {
         let mut compilation_artifact = compilation_artifact.lock().await;
         match *compilation_artifact {
