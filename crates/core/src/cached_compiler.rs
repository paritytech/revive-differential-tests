--- conflicted
+++ resolved
@@ -9,11 +9,7 @@
 
 use futures::FutureExt;
 use revive_dt_common::iterators::FilesWithExtensionIterator;
-<<<<<<< HEAD
-use revive_dt_compiler::{Compiler, CompilerOutput, Mode};
-=======
-use revive_dt_compiler::{Compiler, CompilerInput, CompilerOutput, Mode, SolidityCompiler};
->>>>>>> 60328cd4
+use revive_dt_compiler::{Compiler, CompilerInput, CompilerOutput, Mode};
 use revive_dt_config::Arguments;
 use revive_dt_format::metadata::{ContractIdent, ContractInstance, Metadata};
 use revive_dt_solc_binaries::solc_version;
@@ -79,29 +75,7 @@
             Lazy::new(Default::default);
 
         let compiler_version_or_requirement = mode.compiler_version_to_use(config.solc.clone());
-<<<<<<< HEAD
         let compiler_version = solc_version(compiler_version_or_requirement, config.wasm).await?;
-=======
-        let compiler_path = <P::Compiler as SolidityCompiler>::get_compiler_executable(
-            config,
-            compiler_version_or_requirement,
-        )
-        .await
-        .inspect_err(|err| compilation_failure_report_callback(None, None, None, err.to_string()))
-        .context("Failed to obtain compiler executable path")?;
-        let compiler_version = <P::Compiler as SolidityCompiler>::new(compiler_path.clone())
-            .version()
-            .await
-            .inspect_err(|err| {
-                compilation_failure_report_callback(
-                    None,
-                    Some(compiler_path.clone()),
-                    None,
-                    err.to_string(),
-                )
-            })
-            .context("Failed to query compiler version")?;
->>>>>>> 60328cd4
 
         let cache_key = CacheKey {
             platform_key: P::config_id().to_string(),
@@ -111,25 +85,14 @@
         };
 
         let compilation_callback = || {
-            let compiler_path = compiler_path.clone();
-            let compiler_version = compiler_version.clone();
+            // let compiler_path = compiler_path.clone();
+            // let compiler_version = compiler_version.clone();
             let compilation_success_report_callback = compilation_success_report_callback.clone();
             async move {
                 compile_contracts::<P>(
-<<<<<<< HEAD
                     metadata.directory()?,
                     metadata.files_to_compile()?,
                     config,
-=======
-                    metadata
-                        .directory()
-                        .context("Failed to get metadata directory while preparing compilation")?,
-                    compiler_path,
-                    compiler_version,
-                    metadata
-                        .files_to_compile()
-                        .context("Failed to enumerate files to compile from metadata")?,
->>>>>>> 60328cd4
                     mode,
                     deployed_libraries,
                     compilation_success_report_callback,
@@ -183,13 +146,13 @@
 
                 match self.0.get(&cache_key).await {
                     Some(cache_value) => {
-                        compilation_success_report_callback(
-                            compiler_version.clone(),
-                            compiler_path,
-                            true,
-                            None,
-                            cache_value.compiler_output.clone(),
-                        );
+                        // compilation_success_report_callback(
+                        //     compiler_version.clone(),
+                        //     compiler_path,
+                        //     true,
+                        //     None,
+                        //     cache_value.compiler_output.clone(),
+                        // );
                         cache_value.compiler_output
                     }
                     None => {
@@ -209,11 +172,6 @@
 #[allow(clippy::too_many_arguments)]
 async fn compile_contracts<P: Platform>(
     metadata_directory: impl AsRef<Path>,
-<<<<<<< HEAD
-=======
-    compiler_path: impl AsRef<Path>,
-    compiler_version: Version,
->>>>>>> 60328cd4
     mut files_to_compile: impl Iterator<Item = PathBuf>,
     config: &Arguments,
     mode: &Mode,
@@ -237,12 +195,8 @@
         .with_use_cached_fs(true)
         .collect::<Vec<_>>();
 
-<<<<<<< HEAD
-    Compiler::<P::Compiler>::new()
+    let compiler = Compiler::<P::Compiler>::new()
         .with_solc_version_req(mode.version.clone())
-=======
-    let compiler = Compiler::<P::Compiler>::new()
->>>>>>> 60328cd4
         .with_allow_path(metadata_directory)
         // Handling the modes
         .with_optimization(mode.optimize_setting)
@@ -250,14 +204,14 @@
         // Adding the contract sources to the compiler.
         .try_then(|compiler| {
             files_to_compile.try_fold(compiler, |compiler, path| compiler.with_source(path))
-        })
-        .inspect_err(|err| {
-            compilation_failure_report_callback(
-                Some(compiler_version.clone()),
-                Some(compiler_path.as_ref().to_path_buf()),
-                None,
-                err.to_string(),
-            )
+        // })
+        // .inspect_err(|err| {
+        //     compilation_failure_report_callback(
+        //         Some(compiler_version.clone()),
+        //         Some(compiler_path.as_ref().to_path_buf()),
+        //         None,
+        //         err.to_string(),
+        //     )
         })?
         // Adding the deployed libraries to the compiler.
         .then(|compiler| {
@@ -273,33 +227,28 @@
                 .fold(compiler, |compiler, (ident, address, path)| {
                     compiler.with_library(path, ident.as_str(), *address)
                 })
-<<<<<<< HEAD
-        })
-        .try_build(config)
-=======
         });
 
     let compiler_input = compiler.input();
     let compiler_output = compiler
-        .try_build(compiler_path.as_ref())
->>>>>>> 60328cd4
+        .try_build(config)
         .await
-        .inspect_err(|err| {
-            compilation_failure_report_callback(
-                Some(compiler_version.clone()),
-                Some(compiler_path.as_ref().to_path_buf()),
-                Some(compiler_input.clone()),
-                err.to_string(),
-            )
-        })
+        // .inspect_err(|err| {
+        //     compilation_failure_report_callback(
+        //         Some(compiler_version.clone()),
+        //         Some(compiler_path.as_ref().to_path_buf()),
+        //         Some(compiler_input.clone()),
+        //         err.to_string(),
+        //     )
+        // })
         .context("Failed to configure compiler with sources and options")?;
-    compilation_success_report_callback(
-        compiler_version,
-        compiler_path.as_ref().to_path_buf(),
-        false,
-        Some(compiler_input),
-        compiler_output.clone(),
-    );
+    // compilation_success_report_callback(
+    //     compiler_version,
+    //     compiler_path.as_ref().to_path_buf(),
+    //     false,
+    //     Some(compiler_input),
+    //     compiler_output.clone(),
+    // );
     Ok(compiler_output)
 }
 
