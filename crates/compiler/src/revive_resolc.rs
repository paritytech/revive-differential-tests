--- conflicted
+++ resolved
@@ -71,7 +71,6 @@
             });
         }
 
-<<<<<<< HEAD
         let mut parsed =
             serde_json::from_slice::<SolcStandardJsonOutput>(&stdout).map_err(|e| {
                 anyhow::anyhow!(
@@ -79,6 +78,15 @@
                     String::from_utf8_lossy(&stderr)
                 )
             })?;
+
+        // Detecting if the compiler output contained errors and reporting them through logs and
+        // errors instead of returning the compiler output that might contain errors.
+        for error in parsed.errors.iter().flatten() {
+            if error.severity == "error" {
+                tracing::error!(?error, ?input, "Encountered an error in the compilation");
+                anyhow::bail!("Encountered an error in the compilation: {error}")
+            }
+        }
 
         // We need to do some post processing on the output to make it in the same format that solc
         // outputs. More specifically, for each contract, the `.metadata` field should be replaced
@@ -121,23 +129,6 @@
             output = %serde_json::to_string(&parsed).unwrap(),
             "Compiled successfully"
         );
-=======
-        let parsed = serde_json::from_slice::<SolcStandardJsonOutput>(&stdout).map_err(|e| {
-            anyhow::anyhow!(
-                "failed to parse resolc JSON output: {e}\nstderr: {}",
-                String::from_utf8_lossy(&stderr)
-            )
-        })?;
->>>>>>> baa11ad2
-
-        // Detecting if the compiler output contained errors and reporting them through logs and
-        // errors instead of returning the compiler output that might contain errors.
-        for error in parsed.errors.iter().flatten() {
-            if error.severity == "error" {
-                tracing::error!(?error, ?input, "Encountered an error in the compilation");
-                anyhow::bail!("Encountered an error in the compilation: {error}")
-            }
-        }
 
         Ok(CompilerOutput {
             input,
