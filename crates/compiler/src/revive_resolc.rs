//! Implements the [SolidityCompiler] trait with `resolc` for
//! compiling contracts to PolkaVM (PVM) bytecode.

use std::{path::PathBuf, process::Stdio};

use revive_dt_common::types::VersionOrRequirement;
use revive_dt_config::Arguments;
use revive_solc_json_interface::{
    SolcStandardJsonInput, SolcStandardJsonInputLanguage, SolcStandardJsonInputSettings,
    SolcStandardJsonInputSettingsOptimizer, SolcStandardJsonInputSettingsSelection,
    SolcStandardJsonOutput,
};

use super::constants::SOLC_VERSION_SUPPORTING_VIA_YUL_IR;
use super::utils;
use crate::{CompilerInput, CompilerOutput, ModeOptimizerSetting, ModePipeline, SolidityCompiler};

use alloy::json_abi::JsonAbi;
use anyhow::Context;
use semver::Version;
use tokio::{io::AsyncWriteExt, process::Command as AsyncCommand};

/// A wrapper around the `resolc` binary, emitting PVM-compatible bytecode.
#[derive(Debug)]
pub struct Resolc {
    // Enable wasm compilation.
    wasm: bool,
    // Where to cache artifacts.
    cache_directory: PathBuf,
    // We'll use this version when no explicit version
    // requirement is given in the test mode.
    solc_version: Version,
    /// Path to the `resolc` executable
    resolc_path: PathBuf,
}

impl SolidityCompiler for Resolc {
    type Options = Vec<String>;

    #[tracing::instrument(level = "debug", ret)]
    async fn build(
        &self,
        CompilerInput {
            pipeline,
            optimization,
            solc_version,
            evm_version,
            allow_paths,
            base_path,
            sources,
            libraries,
            // TODO: this is currently not being handled since there is no way to pass it into
            // resolc. So, we need to go back to this later once it's supported.
            revert_string_handling: _,
        }: CompilerInput,
        additional_options: Self::Options,
    ) -> anyhow::Result<CompilerOutput> {
        if !matches!(pipeline, None | Some(ModePipeline::ViaYulIR)) {
            anyhow::bail!(
                "Resolc only supports the Y (via Yul IR) pipeline, but the provided pipeline is {pipeline:?}"
            );
        }

        let solc_version_req = solc_version
            .unwrap_or_else(|| VersionOrRequirement::version_to_requirement(&self.solc_version));
        let solc_path = revive_dt_solc_binaries::download_solc(
            &self.cache_directory,
            solc_version_req,
            self.wasm,
        )
        .await?;
        let solc_version = utils::solc_version(&solc_path).await?;

        if solc_version < SOLC_VERSION_SUPPORTING_VIA_YUL_IR {
            anyhow::bail!(
                "We are trying to run the test with solc version {solc_version}, but require {SOLC_VERSION_SUPPORTING_VIA_YUL_IR} or greater"
            );
        }

        let input = SolcStandardJsonInput {
            language: SolcStandardJsonInputLanguage::Solidity,
            sources: sources
                .into_iter()
                .map(|(path, source)| (path.display().to_string(), source.into()))
                .collect(),
            settings: SolcStandardJsonInputSettings {
                evm_version,
                libraries: Some(
                    libraries
                        .into_iter()
                        .map(|(source_code, libraries_map)| {
                            (
                                source_code.display().to_string(),
                                libraries_map
                                    .into_iter()
                                    .map(|(library_ident, library_address)| {
                                        (library_ident, library_address.to_string())
                                    })
                                    .collect(),
                            )
                        })
                        .collect(),
                ),
                remappings: None,
                output_selection: Some(SolcStandardJsonInputSettingsSelection::new_required()),
                via_ir: Some(true),
                optimizer: SolcStandardJsonInputSettingsOptimizer::new(
                    optimization
                        .unwrap_or(ModeOptimizerSetting::M0)
                        .optimizations_enabled(),
                    None,
                    &Version::new(0, 0, 0),
                    false,
                ),
                metadata: None,
                polkavm: None,
            },
        };

        let mut command = AsyncCommand::new(&self.resolc_path);
        command
            .stdin(Stdio::piped())
            .stdout(Stdio::piped())
            .stderr(Stdio::piped())
            .arg("--solc")
            .arg(&solc_path)
            .arg("--standard-json");

        if let Some(ref base_path) = base_path {
            command.arg("--base-path").arg(base_path);
        }
        if !allow_paths.is_empty() {
            command.arg("--allow-paths").arg(
                allow_paths
                    .iter()
                    .map(|path| path.display().to_string())
                    .collect::<Vec<_>>()
                    .join(","),
            );
        }
        let mut child = command
            .spawn()
            .with_context(|| format!("Failed to spawn resolc at {}", self.resolc_path.display()))?;

        let stdin_pipe = child.stdin.as_mut().expect("stdin must be piped");
        let serialized_input = serde_json::to_vec(&input)
            .context("Failed to serialize Standard JSON input for resolc")?;
        stdin_pipe
            .write_all(&serialized_input)
            .await
            .context("Failed to write Standard JSON to resolc stdin")?;

        let output = child
            .wait_with_output()
            .await
            .context("Failed while waiting for resolc process to finish")?;
        let stdout = output.stdout;
        let stderr = output.stderr;

        if !output.status.success() {
            let json_in = serde_json::to_string_pretty(&input)
                .context("Failed to pretty-print Standard JSON input for logging")?;
            let message = String::from_utf8_lossy(&stderr);
            tracing::error!(
                status = %output.status,
                message = %message,
                json_input = json_in,
                "Compilation using resolc failed"
            );
            anyhow::bail!("Compilation failed with an error: {message}");
        }

        let parsed = serde_json::from_slice::<SolcStandardJsonOutput>(&stdout)
            .map_err(|e| {
                anyhow::anyhow!(
                    "failed to parse resolc JSON output: {e}\nstderr: {}",
                    String::from_utf8_lossy(&stderr)
                )
            })
            .context("Failed to parse resolc standard JSON output")?;

        tracing::debug!(
            output = %serde_json::to_string(&parsed).unwrap(),
            "Compiled successfully"
        );

        // Detecting if the compiler output contained errors and reporting them through logs and
        // errors instead of returning the compiler output that might contain errors.
        for error in parsed.errors.iter().flatten() {
            if error.severity == "error" {
                tracing::error!(
                    ?error,
                    ?input,
                    output = %serde_json::to_string(&parsed).unwrap(),
                    "Encountered an error in the compilation"
                );
                anyhow::bail!("Encountered an error in the compilation: {error}")
            }
        }

        let Some(contracts) = parsed.contracts else {
            anyhow::bail!("Unexpected error - resolc output doesn't have a contracts section");
        };

        let mut compiler_output = CompilerOutput::default();
        for (source_path, contracts) in contracts.into_iter() {
            let src_for_msg = source_path.clone();
            let source_path = PathBuf::from(source_path)
                .canonicalize()
                .with_context(|| format!("Failed to canonicalize path {src_for_msg}"))?;

            let map = compiler_output.contracts.entry(source_path).or_default();
            for (contract_name, contract_information) in contracts.into_iter() {
                let bytecode = contract_information
                    .evm
                    .and_then(|evm| evm.bytecode.clone())
                    .context("Unexpected - Contract compiled with resolc has no bytecode")?;
                let abi = {
                    let metadata = contract_information
                        .metadata
                        .as_ref()
                        .context("No metadata found for the contract")?;
                    let solc_metadata_str = match metadata {
                        serde_json::Value::String(solc_metadata_str) => solc_metadata_str.as_str(),
                        serde_json::Value::Object(metadata_object) => {
                            let solc_metadata_value = metadata_object
                                .get("solc_metadata")
                                .context("Contract doesn't have a 'solc_metadata' field")?;
                            solc_metadata_value
                                .as_str()
                                .context("The 'solc_metadata' field is not a string")?
                        }
                        serde_json::Value::Null
                        | serde_json::Value::Bool(_)
                        | serde_json::Value::Number(_)
                        | serde_json::Value::Array(_) => {
                            anyhow::bail!("Unsupported type of metadata {metadata:?}")
                        }
                    };
                    let solc_metadata =
                        serde_json::from_str::<serde_json::Value>(solc_metadata_str).context(
                            "Failed to deserialize the solc_metadata as a serde_json generic value",
                        )?;
                    let output_value = solc_metadata
                        .get("output")
                        .context("solc_metadata doesn't have an output field")?;
                    let abi_value = output_value
                        .get("abi")
                        .context("solc_metadata output doesn't contain an abi field")?;
                    serde_json::from_value::<JsonAbi>(abi_value.clone())
                        .context("ABI found in solc_metadata output is not valid ABI")?
                };
                map.insert(contract_name, (bytecode.object, abi));
            }
        }

        Ok(compiler_output)
    }

    fn new(config: &Arguments) -> Self {
        Resolc {
            wasm: config.wasm,
            cache_directory: config.directory().to_path_buf(),
            solc_version: config.solc.clone(),
            resolc_path: config.resolc.clone(),
        }
    }

<<<<<<< HEAD
    fn supports_mode(_optimize_setting: ModeOptimizerSetting, pipeline: ModePipeline) -> bool {
        // We only support the Y (IE compile via Yul IR) mode here. We must always compile
        // via Yul IR as resolc needs this to translate to LLVM IR and then RISCV.
=======
    async fn version(&self) -> anyhow::Result<semver::Version> {
        /// This is a cache of the path of the compiler to the version number of the compiler. We
        /// choose to cache the version in this way rather than through a field on the struct since
        /// compiler objects are being created all the time from the path and the compiler object is
        /// not reused over time.
        static VERSION_CACHE: LazyLock<DashMap<PathBuf, Version>> = LazyLock::new(Default::default);

        match VERSION_CACHE.entry(self.resolc_path.clone()) {
            dashmap::Entry::Occupied(occupied_entry) => Ok(occupied_entry.get().clone()),
            dashmap::Entry::Vacant(vacant_entry) => {
                let output = Command::new(self.resolc_path.as_path())
                    .arg("--version")
                    .stdout(Stdio::piped())
                    .spawn()
                    .with_context(|| {
                        format!(
                            "Failed to spawn resolc at {} to get version",
                            self.resolc_path.display()
                        )
                    })?
                    .wait_with_output()
                    .with_context(|| {
                        format!(
                            "Failed waiting for resolc at {} to finish --version",
                            self.resolc_path.display()
                        )
                    })?
                    .stdout;

                let output = String::from_utf8_lossy(&output);
                let version_string = output
                    .split("version ")
                    .nth(1)
                    .context("Version parsing failed")?
                    .split("+")
                    .next()
                    .context("Version parsing failed")?;

                let version = Version::parse(version_string).with_context(|| {
                    format!("Failed to parse resolc semver from '{version_string}'")
                })?;

                vacant_entry.insert(version.clone());

                Ok(version)
            }
        }
    }

    fn supports_mode(
        _compiler_version: &Version,
        _optimize_setting: ModeOptimizerSetting,
        pipeline: ModePipeline,
    ) -> bool {
        // We only support the Y (IE compile via Yul IR) mode here, which also means that we can
        // only use solc version 0.8.13 and above. We must always compile via Yul IR as resolc
        // needs this to translate to LLVM IR and then RISCV.

        // Note: the original implementation of this function looked like the following:
        // ```
        // pipeline == ModePipeline::ViaYulIR && compiler_version >= &SOLC_VERSION_SUPPORTING_VIA_YUL_IR
        // ```
        // However, that implementation is sadly incorrect since the version that's passed into this
        // function is not the version of solc but the version of resolc. This is despite the fact
        // that resolc depends on Solc for the initial Yul codegen. Therefore, we have skipped the
        // version check until we do a better integrations between resolc and solc.
>>>>>>> 60328cd4
        pipeline == ModePipeline::ViaYulIR
    }
}<|MERGE_RESOLUTION|>--- conflicted
+++ resolved
@@ -266,78 +266,9 @@
         }
     }
 
-<<<<<<< HEAD
     fn supports_mode(_optimize_setting: ModeOptimizerSetting, pipeline: ModePipeline) -> bool {
         // We only support the Y (IE compile via Yul IR) mode here. We must always compile
         // via Yul IR as resolc needs this to translate to LLVM IR and then RISCV.
-=======
-    async fn version(&self) -> anyhow::Result<semver::Version> {
-        /// This is a cache of the path of the compiler to the version number of the compiler. We
-        /// choose to cache the version in this way rather than through a field on the struct since
-        /// compiler objects are being created all the time from the path and the compiler object is
-        /// not reused over time.
-        static VERSION_CACHE: LazyLock<DashMap<PathBuf, Version>> = LazyLock::new(Default::default);
-
-        match VERSION_CACHE.entry(self.resolc_path.clone()) {
-            dashmap::Entry::Occupied(occupied_entry) => Ok(occupied_entry.get().clone()),
-            dashmap::Entry::Vacant(vacant_entry) => {
-                let output = Command::new(self.resolc_path.as_path())
-                    .arg("--version")
-                    .stdout(Stdio::piped())
-                    .spawn()
-                    .with_context(|| {
-                        format!(
-                            "Failed to spawn resolc at {} to get version",
-                            self.resolc_path.display()
-                        )
-                    })?
-                    .wait_with_output()
-                    .with_context(|| {
-                        format!(
-                            "Failed waiting for resolc at {} to finish --version",
-                            self.resolc_path.display()
-                        )
-                    })?
-                    .stdout;
-
-                let output = String::from_utf8_lossy(&output);
-                let version_string = output
-                    .split("version ")
-                    .nth(1)
-                    .context("Version parsing failed")?
-                    .split("+")
-                    .next()
-                    .context("Version parsing failed")?;
-
-                let version = Version::parse(version_string).with_context(|| {
-                    format!("Failed to parse resolc semver from '{version_string}'")
-                })?;
-
-                vacant_entry.insert(version.clone());
-
-                Ok(version)
-            }
-        }
-    }
-
-    fn supports_mode(
-        _compiler_version: &Version,
-        _optimize_setting: ModeOptimizerSetting,
-        pipeline: ModePipeline,
-    ) -> bool {
-        // We only support the Y (IE compile via Yul IR) mode here, which also means that we can
-        // only use solc version 0.8.13 and above. We must always compile via Yul IR as resolc
-        // needs this to translate to LLVM IR and then RISCV.
-
-        // Note: the original implementation of this function looked like the following:
-        // ```
-        // pipeline == ModePipeline::ViaYulIR && compiler_version >= &SOLC_VERSION_SUPPORTING_VIA_YUL_IR
-        // ```
-        // However, that implementation is sadly incorrect since the version that's passed into this
-        // function is not the version of solc but the version of resolc. This is despite the fact
-        // that resolc depends on Solc for the initial Yul codegen. Therefore, we have skipped the
-        // version check until we do a better integrations between resolc and solc.
->>>>>>> 60328cd4
         pipeline == ModePipeline::ViaYulIR
     }
 }