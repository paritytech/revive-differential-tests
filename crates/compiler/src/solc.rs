//! Implements the [SolidityCompiler] trait with solc for
//! compiling contracts to EVM bytecode.

use std::{path::PathBuf, process::Stdio};

use revive_dt_common::types::VersionOrRequirement;
use revive_dt_config::Arguments;

use super::constants::SOLC_VERSION_SUPPORTING_VIA_YUL_IR;
use super::utils;
use crate::{CompilerInput, CompilerOutput, ModeOptimizerSetting, ModePipeline, SolidityCompiler};

use anyhow::Context;
use foundry_compilers_artifacts::{
    output_selection::{
        BytecodeOutputSelection, ContractOutputSelection, EvmOutputSelection, OutputSelection,
    },
    solc::CompilerOutput as SolcOutput,
    solc::*,
};
use semver::Version;
use tokio::{io::AsyncWriteExt, process::Command as AsyncCommand};

#[derive(Debug)]
pub struct Solc {
    // Enable wasm compilation.
    wasm: bool,
    // Where to cache artifacts.
    cache_directory: PathBuf,
    // We'll use this version when no explicit version requirement
    // is given in the test mode.
    solc_version: Version,
}

impl SolidityCompiler for Solc {
    type Options = ();

    #[tracing::instrument(level = "debug", ret)]
    async fn build(
        &self,
        CompilerInput {
            pipeline,
            optimization,
            solc_version,
            evm_version,
            allow_paths,
            base_path,
            sources,
            libraries,
            revert_string_handling,
        }: CompilerInput,
        _: Self::Options,
    ) -> anyhow::Result<CompilerOutput> {
<<<<<<< HEAD
        let solc_version = solc_version
            .unwrap_or_else(|| VersionOrRequirement::version_to_requirement(&self.solc_version));
        let solc_path =
            revive_dt_solc_binaries::download_solc(&self.cache_directory, solc_version, self.wasm)
                .await?;
        let compiler_supports_via_ir =
            utils::solc_version(&solc_path).await? >= SOLC_VERSION_SUPPORTING_VIA_YUL_IR;
=======
        let compiler_supports_via_ir = self
            .version()
            .await
            .context("Failed to query solc version to determine via-ir support")?
            >= SOLC_VERSION_SUPPORTING_VIA_YUL_IR;
>>>>>>> 60328cd4

        // Be careful to entirely omit the viaIR field if the compiler does not support it,
        // as it will error if you provide fields it does not know about. Because
        // `supports_mode` is called prior to instantiating a compiler, we should never
        // ask for something which is invalid.
        let via_ir = match (pipeline, compiler_supports_via_ir) {
            (pipeline, true) => pipeline.map(|p| p.via_yul_ir()),
            (_pipeline, false) => None,
        };

        let input = SolcInput {
            language: SolcLanguage::Solidity,
            sources: Sources(
                sources
                    .into_iter()
                    .map(|(source_path, source_code)| (source_path, Source::new(source_code)))
                    .collect(),
            ),
            settings: Settings {
                optimizer: Optimizer {
                    enabled: optimization.map(|o| o.optimizations_enabled()),
                    details: Some(Default::default()),
                    ..Default::default()
                },
                output_selection: OutputSelection::common_output_selection(
                    [
                        ContractOutputSelection::Abi,
                        ContractOutputSelection::Evm(EvmOutputSelection::ByteCode(
                            BytecodeOutputSelection::Object,
                        )),
                    ]
                    .into_iter()
                    .map(|item| item.to_string()),
                ),
                evm_version: evm_version.map(|version| version.to_string().parse().unwrap()),
                via_ir,
                libraries: Libraries {
                    libs: libraries
                        .into_iter()
                        .map(|(file_path, libraries)| {
                            (
                                file_path,
                                libraries
                                    .into_iter()
                                    .map(|(library_name, library_address)| {
                                        (library_name, library_address.to_string())
                                    })
                                    .collect(),
                            )
                        })
                        .collect(),
                },
                debug: revert_string_handling.map(|revert_string_handling| DebuggingSettings {
                    revert_strings: match revert_string_handling {
                        crate::RevertString::Default => Some(RevertStrings::Default),
                        crate::RevertString::Debug => Some(RevertStrings::Debug),
                        crate::RevertString::Strip => Some(RevertStrings::Strip),
                        crate::RevertString::VerboseDebug => Some(RevertStrings::VerboseDebug),
                    },
                    debug_info: Default::default(),
                }),
                ..Default::default()
            },
        };

        let mut command = AsyncCommand::new(&solc_path);
        command
            .stdin(Stdio::piped())
            .stdout(Stdio::piped())
            .stderr(Stdio::piped())
            .arg("--standard-json");

        if let Some(ref base_path) = base_path {
            command.arg("--base-path").arg(base_path);
        }
        if !allow_paths.is_empty() {
            command.arg("--allow-paths").arg(
                allow_paths
                    .iter()
                    .map(|path| path.display().to_string())
                    .collect::<Vec<_>>()
                    .join(","),
            );
        }
        let mut child = command
            .spawn()
            .with_context(|| format!("Failed to spawn solc at {}", self.solc_path.display()))?;

        let stdin = child.stdin.as_mut().expect("should be piped");
        let serialized_input = serde_json::to_vec(&input)
            .context("Failed to serialize Standard JSON input for solc")?;
        stdin
            .write_all(&serialized_input)
            .await
            .context("Failed to write Standard JSON to solc stdin")?;
        let output = child
            .wait_with_output()
            .await
            .context("Failed while waiting for solc process to finish")?;

        if !output.status.success() {
            let json_in = serde_json::to_string_pretty(&input)
                .context("Failed to pretty-print Standard JSON input for logging")?;
            let message = String::from_utf8_lossy(&output.stderr);
            tracing::error!(
                status = %output.status,
                message = %message,
                json_input = json_in,
                "Compilation using solc failed"
            );
            anyhow::bail!("Compilation failed with an error: {message}");
        }

        let parsed = serde_json::from_slice::<SolcOutput>(&output.stdout)
            .map_err(|e| {
                anyhow::anyhow!(
                    "failed to parse resolc JSON output: {e}\nstderr: {}",
                    String::from_utf8_lossy(&output.stdout)
                )
            })
            .context("Failed to parse solc standard JSON output")?;

        // Detecting if the compiler output contained errors and reporting them through logs and
        // errors instead of returning the compiler output that might contain errors.
        for error in parsed.errors.iter() {
            if error.severity == Severity::Error {
                tracing::error!(?error, ?input, "Encountered an error in the compilation");
                anyhow::bail!("Encountered an error in the compilation: {error}")
            }
        }

        tracing::debug!(
            output = %String::from_utf8_lossy(&output.stdout).to_string(),
            "Compiled successfully"
        );

        let mut compiler_output = CompilerOutput::default();
        for (contract_path, contracts) in parsed.contracts {
            let map = compiler_output
                .contracts
                .entry(contract_path.canonicalize().with_context(|| {
                    format!(
                        "Failed to canonicalize contract path {}",
                        contract_path.display()
                    )
                })?)
                .or_default();
            for (contract_name, contract_info) in contracts.into_iter() {
                let source_code = contract_info
                    .evm
                    .and_then(|evm| evm.bytecode)
                    .map(|bytecode| match bytecode.object {
                        BytecodeObject::Bytecode(bytecode) => bytecode.to_string(),
                        BytecodeObject::Unlinked(unlinked) => unlinked,
                    })
                    .context("Unexpected - contract compiled with solc has no source code")?;
                let abi = contract_info
                    .abi
                    .context("Unexpected - contract compiled with solc as no ABI")?;
                map.insert(contract_name, (source_code, abi));
            }
        }

        Ok(compiler_output)
    }

<<<<<<< HEAD
    fn new(config: &Arguments) -> Self {
        Self {
            wasm: config.wasm,
            cache_directory: config.directory().to_path_buf(),
            solc_version: config.solc.clone(),
=======
    fn new(solc_path: PathBuf) -> Self {
        Self { solc_path }
    }

    async fn get_compiler_executable(
        config: &Arguments,
        version: impl Into<VersionOrRequirement>,
    ) -> anyhow::Result<PathBuf> {
        let path = download_solc(config.directory(), version, config.wasm)
            .await
            .context("Failed to download/get path to solc binary")?;
        Ok(path)
    }

    async fn version(&self) -> anyhow::Result<semver::Version> {
        /// This is a cache of the path of the compiler to the version number of the compiler. We
        /// choose to cache the version in this way rather than through a field on the struct since
        /// compiler objects are being created all the time from the path and the compiler object is
        /// not reused over time.
        static VERSION_CACHE: LazyLock<DashMap<PathBuf, Version>> = LazyLock::new(Default::default);

        match VERSION_CACHE.entry(self.solc_path.clone()) {
            dashmap::Entry::Occupied(occupied_entry) => Ok(occupied_entry.get().clone()),
            dashmap::Entry::Vacant(vacant_entry) => {
                // The following is the parsing code for the version from the solc version strings
                // which look like the following:
                // ```
                // solc, the solidity compiler commandline interface
                // Version: 0.8.30+commit.73712a01.Darwin.appleclang
                // ```
                let child = Command::new(self.solc_path.as_path())
                    .arg("--version")
                    .stdout(Stdio::piped())
                    .spawn()
                    .with_context(|| {
                        format!(
                            "Failed to spawn solc at {} to get version",
                            self.solc_path.display()
                        )
                    })?;
                let output = child.wait_with_output().with_context(|| {
                    format!(
                        "Failed waiting for solc at {} to finish --version",
                        self.solc_path.display()
                    )
                })?;
                let output = String::from_utf8_lossy(&output.stdout);
                let version_line = output
                    .split("Version: ")
                    .nth(1)
                    .context("Version parsing failed")?;
                let version_string = version_line
                    .split("+")
                    .next()
                    .context("Version parsing failed")?;

                let version = Version::parse(version_string).with_context(|| {
                    format!("Failed to parse solc semver from '{version_string}'")
                })?;

                vacant_entry.insert(version.clone());

                Ok(version)
            }
>>>>>>> 60328cd4
        }
    }

    fn supports_mode(_optimize_setting: ModeOptimizerSetting, pipeline: ModePipeline) -> bool {
        // solc 0.8.13 and above supports --via-ir, and less than that does not. Thus, we support mode E
        // (ie no Yul IR) in either case, but only support Y (via Yul IR) if the compiler is new enough.
        pipeline == ModePipeline::ViaEVMAssembly || pipeline == ModePipeline::ViaYulIR
    }
}<|MERGE_RESOLUTION|>--- conflicted
+++ resolved
@@ -51,7 +51,6 @@
         }: CompilerInput,
         _: Self::Options,
     ) -> anyhow::Result<CompilerOutput> {
-<<<<<<< HEAD
         let solc_version = solc_version
             .unwrap_or_else(|| VersionOrRequirement::version_to_requirement(&self.solc_version));
         let solc_path =
@@ -59,13 +58,6 @@
                 .await?;
         let compiler_supports_via_ir =
             utils::solc_version(&solc_path).await? >= SOLC_VERSION_SUPPORTING_VIA_YUL_IR;
-=======
-        let compiler_supports_via_ir = self
-            .version()
-            .await
-            .context("Failed to query solc version to determine via-ir support")?
-            >= SOLC_VERSION_SUPPORTING_VIA_YUL_IR;
->>>>>>> 60328cd4
 
         // Be careful to entirely omit the viaIR field if the compiler does not support it,
         // as it will error if you provide fields it does not know about. Because
@@ -152,7 +144,7 @@
         }
         let mut child = command
             .spawn()
-            .with_context(|| format!("Failed to spawn solc at {}", self.solc_path.display()))?;
+            .with_context(|| format!("Failed to spawn solc at {}", solc_path.display()))?;
 
         let stdin = child.stdin.as_mut().expect("should be piped");
         let serialized_input = serde_json::to_vec(&input)
@@ -232,78 +224,11 @@
         Ok(compiler_output)
     }
 
-<<<<<<< HEAD
     fn new(config: &Arguments) -> Self {
         Self {
             wasm: config.wasm,
             cache_directory: config.directory().to_path_buf(),
             solc_version: config.solc.clone(),
-=======
-    fn new(solc_path: PathBuf) -> Self {
-        Self { solc_path }
-    }
-
-    async fn get_compiler_executable(
-        config: &Arguments,
-        version: impl Into<VersionOrRequirement>,
-    ) -> anyhow::Result<PathBuf> {
-        let path = download_solc(config.directory(), version, config.wasm)
-            .await
-            .context("Failed to download/get path to solc binary")?;
-        Ok(path)
-    }
-
-    async fn version(&self) -> anyhow::Result<semver::Version> {
-        /// This is a cache of the path of the compiler to the version number of the compiler. We
-        /// choose to cache the version in this way rather than through a field on the struct since
-        /// compiler objects are being created all the time from the path and the compiler object is
-        /// not reused over time.
-        static VERSION_CACHE: LazyLock<DashMap<PathBuf, Version>> = LazyLock::new(Default::default);
-
-        match VERSION_CACHE.entry(self.solc_path.clone()) {
-            dashmap::Entry::Occupied(occupied_entry) => Ok(occupied_entry.get().clone()),
-            dashmap::Entry::Vacant(vacant_entry) => {
-                // The following is the parsing code for the version from the solc version strings
-                // which look like the following:
-                // ```
-                // solc, the solidity compiler commandline interface
-                // Version: 0.8.30+commit.73712a01.Darwin.appleclang
-                // ```
-                let child = Command::new(self.solc_path.as_path())
-                    .arg("--version")
-                    .stdout(Stdio::piped())
-                    .spawn()
-                    .with_context(|| {
-                        format!(
-                            "Failed to spawn solc at {} to get version",
-                            self.solc_path.display()
-                        )
-                    })?;
-                let output = child.wait_with_output().with_context(|| {
-                    format!(
-                        "Failed waiting for solc at {} to finish --version",
-                        self.solc_path.display()
-                    )
-                })?;
-                let output = String::from_utf8_lossy(&output.stdout);
-                let version_line = output
-                    .split("Version: ")
-                    .nth(1)
-                    .context("Version parsing failed")?;
-                let version_string = version_line
-                    .split("+")
-                    .next()
-                    .context("Version parsing failed")?;
-
-                let version = Version::parse(version_string).with_context(|| {
-                    format!("Failed to parse solc semver from '{version_string}'")
-                })?;
-
-                vacant_entry.insert(version.clone());
-
-                Ok(version)
-            }
->>>>>>> 60328cd4
         }
     }
 
