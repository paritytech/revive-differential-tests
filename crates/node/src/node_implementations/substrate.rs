use std::{
    fs::{create_dir_all, remove_dir_all},
    path::PathBuf,
    pin::Pin,
    sync::{
        Arc,
        atomic::{AtomicU32, Ordering},
    },
    time::Duration,
};

use alloy::{
    eips::BlockNumberOrTag,
    genesis::Genesis,
    network::EthereumWallet,
    primitives::{Address, BlockHash, BlockNumber, BlockTimestamp, StorageKey, TxHash, U256},
    providers::{
        Provider,
        ext::DebugApi,
        fillers::{CachedNonceManager, ChainIdFiller, NonceFiller},
    },
    rpc::types::{
        EIP1186AccountProofResponse, TransactionReceipt, TransactionRequest,
        trace::geth::{
            DiffMode, GethDebugTracingOptions, GethTrace, PreStateConfig, PreStateFrame,
        },
    },
};
use anyhow::Context as _;
use async_stream::stream;
use futures::Stream;
use revive_common::EVMVersion;
use revive_dt_common::fs::clear_directory;
use revive_dt_config::*;
use revive_dt_format::traits::ResolverApi;
use revive_dt_node_interaction::{EthereumNode, MinedBlockInformation};
use tokio::sync::OnceCell;
use tracing::instrument;

use crate::{
    Node,
    constants::{CHAIN_ID, INITIAL_BALANCE},
    helpers::{Process, ProcessReadinessWaitBehavior},
    node_implementations::common::{
        chainspec::export_and_patch_chainspec_json,
        process::{command_version, spawn_eth_rpc_process},
        revive::ReviveNetwork,
    },
    provider_utils::{
        ConcreteProvider, FallbackGasFiller, construct_concurrency_limited_provider,
        execute_transaction,
    },
};

static NODE_COUNT: AtomicU32 = AtomicU32::new(0);

/// A node implementation for Substrate based chains. Currently, this supports either substrate
/// or the revive-dev-node which is done by changing the path and some of the other arguments passed
/// to the command.
#[derive(Debug)]

pub struct SubstrateNode {
    id: u32,
    node_binary: PathBuf,
    eth_proxy_binary: PathBuf,
    export_chainspec_command: String,
    rpc_url: String,
    base_directory: PathBuf,
    logs_directory: PathBuf,
    substrate_process: Option<Process>,
    eth_proxy_process: Option<Process>,
    wallet: Arc<EthereumWallet>,
    nonce_manager: CachedNonceManager,
    provider: OnceCell<ConcreteProvider<ReviveNetwork, Arc<EthereumWallet>>>,
    consensus: Option<String>,
}

impl SubstrateNode {
    const BASE_DIRECTORY: &str = "substrate";
    const LOGS_DIRECTORY: &str = "logs";
    const DATA_DIRECTORY: &str = "chains";

    const SUBSTRATE_READY_MARKER: &str = "Running JSON-RPC server";
    const ETH_PROXY_READY_MARKER: &str = "Running JSON-RPC server";
    const CHAIN_SPEC_JSON_FILE: &str = "template_chainspec.json";
    const BASE_SUBSTRATE_RPC_PORT: u16 = 9944;
    const BASE_PROXY_RPC_PORT: u16 = 8545;

    const SUBSTRATE_LOG_ENV: &str = "error,evm=debug,sc_rpc_server=info,runtime::revive=debug";

    pub const KITCHENSINK_EXPORT_CHAINSPEC_COMMAND: &str = "export-chain-spec";
    pub const REVIVE_DEV_NODE_EXPORT_CHAINSPEC_COMMAND: &str = "build-spec";

    pub fn new(
        node_path: PathBuf,
        export_chainspec_command: &str,
        consensus: Option<String>,
        context: impl AsRef<WorkingDirectoryConfiguration>
        + AsRef<EthRpcConfiguration>
        + AsRef<WalletConfiguration>,
    ) -> Self {
        let working_directory_path =
            AsRef::<WorkingDirectoryConfiguration>::as_ref(&context).as_path();
        let eth_rpc_path = AsRef::<EthRpcConfiguration>::as_ref(&context)
            .path
            .as_path();
        let wallet = AsRef::<WalletConfiguration>::as_ref(&context).wallet();

        let substrate_directory = working_directory_path.join(Self::BASE_DIRECTORY);
        let id = NODE_COUNT.fetch_add(1, Ordering::SeqCst);
        let base_directory = substrate_directory.join(id.to_string());
        let logs_directory = base_directory.join(Self::LOGS_DIRECTORY);

        Self {
            id,
            node_binary: node_path,
            eth_proxy_binary: eth_rpc_path.to_path_buf(),
            export_chainspec_command: export_chainspec_command.to_string(),
            rpc_url: String::new(),
            base_directory,
            logs_directory,
            substrate_process: None,
            eth_proxy_process: None,
            wallet: wallet.clone(),
            nonce_manager: Default::default(),
            provider: Default::default(),
            consensus,
        }
    }

    fn init(&mut self, mut genesis: Genesis) -> anyhow::Result<&mut Self> {
        let _ = remove_dir_all(self.base_directory.as_path());
        let _ = clear_directory(&self.base_directory);
        let _ = clear_directory(&self.logs_directory);

        create_dir_all(&self.base_directory)
            .context("Failed to create base directory for substrate node")?;
        create_dir_all(&self.logs_directory)
            .context("Failed to create logs directory for substrate node")?;

        let template_chainspec_path = self.base_directory.join(Self::CHAIN_SPEC_JSON_FILE);

        export_and_patch_chainspec_json(
            &self.node_binary,
            self.export_chainspec_command.as_str(),
            "dev",
            &template_chainspec_path,
            &mut genesis,
            &self.wallet,
            INITIAL_BALANCE,
        )?;

        Ok(self)
    }

    fn spawn_process(&mut self) -> anyhow::Result<()> {
        let substrate_rpc_port = Self::BASE_SUBSTRATE_RPC_PORT + self.id as u16;
        let proxy_rpc_port = Self::BASE_PROXY_RPC_PORT + self.id as u16;

        let chainspec_path = self.base_directory.join(Self::CHAIN_SPEC_JSON_FILE);

        self.rpc_url = format!("http://127.0.0.1:{proxy_rpc_port}");

        let substrate_process = Process::new(
            "node",
            self.logs_directory.as_path(),
            self.node_binary.as_path(),
            |command, stdout_file, stderr_file| {
                let cmd = command
                    .arg("--dev")
                    .arg("--chain")
                    .arg(chainspec_path)
                    .arg("--base-path")
                    .arg(&self.base_directory)
                    .arg("--rpc-port")
                    .arg(substrate_rpc_port.to_string())
                    .arg("--name")
                    .arg(format!("revive-substrate-{}", self.id))
                    .arg("--force-authoring")
                    .arg("--rpc-methods")
                    .arg("Unsafe")
                    .arg("--rpc-cors")
                    .arg("all")
                    .arg("--rpc-max-connections")
                    .arg(u32::MAX.to_string())
                    .arg("--pool-limit")
                    .arg(u32::MAX.to_string())
                    .arg("--pool-kbytes")
                    .arg(u32::MAX.to_string())
                    .env("RUST_LOG", Self::SUBSTRATE_LOG_ENV)
                    .stdout(stdout_file)
                    .stderr(stderr_file);
                if let Some(consensus) = self.consensus.as_ref() {
                    cmd.arg("--consensus").arg(consensus.clone());
                }
            },
            ProcessReadinessWaitBehavior::TimeBoundedWaitFunction {
                max_wait_duration: Duration::from_secs(30),
                check_function: Box::new(|_, stderr_line| match stderr_line {
                    Some(line) => Ok(line.contains(Self::SUBSTRATE_READY_MARKER)),
                    None => Ok(false),
                }),
            },
        );
        match substrate_process {
            Ok(process) => self.substrate_process = Some(process),
            Err(err) => {
                tracing::error!(?err, "Failed to start substrate, shutting down gracefully");
                self.shutdown()
                    .context("Failed to gracefully shutdown after substrate start error")?;
                return Err(err);
            }
        }
        let eth_proxy_process = spawn_eth_rpc_process(
            self.logs_directory.as_path(),
            self.eth_proxy_binary.as_path(),
            &format!("ws://127.0.0.1:{substrate_rpc_port}"),
            proxy_rpc_port,
            &["--dev"], // extra args
            Self::ETH_PROXY_READY_MARKER,
        );

        match eth_proxy_process {
            Ok(process) => self.eth_proxy_process = Some(process),
            Err(err) => {
                tracing::error!(?err, "Failed to start eth proxy, shutting down gracefully");
                self.shutdown()
                    .context("Failed to gracefully shutdown after eth proxy start error")?;
                return Err(err);
            }
        }

        Ok(())
    }

    pub fn eth_rpc_version(&self) -> anyhow::Result<String> {
        command_version(&self.eth_proxy_binary)
    }

    async fn provider(
        &self,
    ) -> anyhow::Result<ConcreteProvider<ReviveNetwork, Arc<EthereumWallet>>> {
        self.provider
            .get_or_try_init(|| async move {
                construct_concurrency_limited_provider::<ReviveNetwork, _>(
                    self.rpc_url.as_str(),
                    FallbackGasFiller::new(u64::MAX, 5_000_000_000, 1_000_000_000),
                    ChainIdFiller::new(Some(CHAIN_ID)),
                    NonceFiller::new(self.nonce_manager.clone()),
                    self.wallet.clone(),
                )
                .await
                .context("Failed to construct the provider")
            })
            .await
            .cloned()
    }
}

impl EthereumNode for SubstrateNode {
    fn pre_transactions(&mut self) -> Pin<Box<dyn Future<Output = anyhow::Result<()>> + '_>> {
        Box::pin(async move { Ok(()) })
    }

    fn id(&self) -> usize {
        self.id as _
    }

    fn connection_string(&self) -> &str {
        &self.rpc_url
    }

    fn submit_transaction(
        &self,
        transaction: TransactionRequest,
    ) -> Pin<Box<dyn Future<Output = anyhow::Result<TxHash>> + '_>> {
        Box::pin(async move {
            let provider = self
                .provider()
                .await
                .context("Failed to create the provider for transaction submission")?;
            let pending_transaction = provider
                .send_transaction(transaction)
                .await
                .context("Failed to submit the transaction through the provider")?;
            Ok(*pending_transaction.tx_hash())
        })
    }

    fn get_receipt(
        &self,
        tx_hash: TxHash,
    ) -> Pin<Box<dyn Future<Output = anyhow::Result<TransactionReceipt>> + '_>> {
        Box::pin(async move {
            self.provider()
                .await
                .context("Failed to create provider for getting the receipt")?
                .get_transaction_receipt(tx_hash)
                .await
                .context("Failed to get the receipt of the transaction")?
                .context("Failed to get the receipt of the transaction")
        })
    }

    fn execute_transaction(
        &self,
        transaction: TransactionRequest,
    ) -> Pin<Box<dyn Future<Output = anyhow::Result<TransactionReceipt>> + '_>> {
        Box::pin(async move {
            let provider = self
                .provider()
                .await
                .context("Failed to create the provider")?;
            execute_transaction(provider, transaction).await
        })
    }

    fn trace_transaction(
        &self,
        tx_hash: TxHash,
        trace_options: GethDebugTracingOptions,
    ) -> Pin<Box<dyn Future<Output = anyhow::Result<GethTrace>> + '_>> {
        Box::pin(async move {
            self.provider()
                .await
                .context("Failed to create provider for debug tracing")?
                .debug_trace_transaction(tx_hash, trace_options)
                .await
                .context("Failed to obtain debug trace from substrate proxy")
        })
    }

    fn state_diff(
        &self,
        tx_hash: TxHash,
    ) -> Pin<Box<dyn Future<Output = anyhow::Result<DiffMode>> + '_>> {
        Box::pin(async move {
            let trace_options = GethDebugTracingOptions::prestate_tracer(PreStateConfig {
                diff_mode: Some(true),
                disable_code: None,
                disable_storage: None,
            });
            match self
                .trace_transaction(tx_hash, trace_options)
                .await?
                .try_into_pre_state_frame()?
            {
                PreStateFrame::Diff(diff) => Ok(diff),
                _ => anyhow::bail!("expected a diff mode trace"),
            }
        })
    }

    fn balance_of(
        &self,
        address: Address,
    ) -> Pin<Box<dyn Future<Output = anyhow::Result<U256>> + '_>> {
        Box::pin(async move {
            self.provider()
                .await
                .context("Failed to get the substrate provider")?
                .get_balance(address)
                .await
                .map_err(Into::into)
        })
    }

    fn latest_state_proof(
        &self,
        address: Address,
        keys: Vec<StorageKey>,
    ) -> Pin<Box<dyn Future<Output = anyhow::Result<EIP1186AccountProofResponse>> + '_>> {
        Box::pin(async move {
            self.provider()
                .await
                .context("Failed to get the substrate provider")?
                .get_proof(address, keys)
                .latest()
                .await
                .map_err(Into::into)
        })
    }

    fn resolver(
        &self,
    ) -> Pin<Box<dyn Future<Output = anyhow::Result<Arc<dyn ResolverApi + '_>>> + '_>> {
        Box::pin(async move {
            let id = self.id;
            let provider = self.provider().await?;
            Ok(Arc::new(SubstrateNodeResolver { id, provider }) as Arc<dyn ResolverApi>)
        })
    }

    fn evm_version(&self) -> EVMVersion {
        EVMVersion::Cancun
    }

    fn subscribe_to_full_blocks_information(
        &self,
    ) -> Pin<
        Box<
            dyn Future<Output = anyhow::Result<Pin<Box<dyn Stream<Item = MinedBlockInformation>>>>>
                + '_,
        >,
    > {
        fn create_stream(
            provider: ConcreteProvider<ReviveNetwork, Arc<EthereumWallet>>,
        ) -> impl Stream<Item = MinedBlockInformation> {
            stream! {
                let mut block_number = provider.get_block_number().await.expect("Failed to get the block number");
                loop {
                    tokio::time::sleep(Duration::from_secs(1)).await;

                    let Ok(Some(block)) = provider.get_block_by_number(BlockNumberOrTag::Number(block_number)).await
                    else {
                        continue;
                    };

                    block_number += 1;
                    yield MinedBlockInformation {
                        block_number: block.number(),
                        block_timestamp: block.header.timestamp,
                        mined_gas: block.header.gas_used as _,
                        block_gas_limit: block.header.gas_limit,
                        transaction_hashes: block
                            .transactions
                            .into_hashes()
                            .as_hashes()
                            .expect("Must be hashes")
                            .to_vec(),
                    };
                };
            }
        }

        Box::pin(async move {
            let provider = self
                .provider()
                .await
                .context("Failed to create the provider for a block subscription")?;

            let stream = Box::pin(create_stream(provider))
                as Pin<Box<dyn Stream<Item = MinedBlockInformation>>>;

            Ok(stream)
        })
    }
}

pub struct SubstrateNodeResolver {
    id: u32,
    provider: ConcreteProvider<ReviveNetwork, Arc<EthereumWallet>>,
}

impl ResolverApi for SubstrateNodeResolver {
    #[instrument(level = "info", skip_all, fields(substrate_node_id = self.id))]
    fn chain_id(
        &self,
    ) -> Pin<Box<dyn Future<Output = anyhow::Result<alloy::primitives::ChainId>> + '_>> {
        Box::pin(async move { self.provider.get_chain_id().await.map_err(Into::into) })
    }

    #[instrument(level = "info", skip_all, fields(substrate_node_id = self.id))]
    fn transaction_gas_price(
        &self,
        tx_hash: TxHash,
    ) -> Pin<Box<dyn Future<Output = anyhow::Result<u128>> + '_>> {
        Box::pin(async move {
            self.provider
                .get_transaction_receipt(tx_hash)
                .await?
                .context("Failed to get the transaction receipt")
                .map(|receipt| receipt.effective_gas_price)
        })
    }

    #[instrument(level = "info", skip_all, fields(substrate_node_id = self.id))]
    fn block_gas_limit(
        &self,
        number: BlockNumberOrTag,
    ) -> Pin<Box<dyn Future<Output = anyhow::Result<u128>> + '_>> {
        Box::pin(async move {
            self.provider
                .get_block_by_number(number)
                .await
                .context("Failed to get the substrate block")?
                .context("Failed to get the substrate block, perhaps the chain has no blocks?")
                .map(|block| block.header.gas_limit as _)
        })
    }

    #[instrument(level = "info", skip_all, fields(substrate_node_id = self.id))]
    fn block_coinbase(
        &self,
        number: BlockNumberOrTag,
    ) -> Pin<Box<dyn Future<Output = anyhow::Result<Address>> + '_>> {
        Box::pin(async move {
            self.provider
                .get_block_by_number(number)
                .await
                .context("Failed to get the substrate block")?
                .context("Failed to get the substrate block, perhaps the chain has no blocks?")
                .map(|block| block.header.beneficiary)
        })
    }

    #[instrument(level = "info", skip_all, fields(substrate_node_id = self.id))]
    fn block_difficulty(
        &self,
        number: BlockNumberOrTag,
    ) -> Pin<Box<dyn Future<Output = anyhow::Result<U256>> + '_>> {
        Box::pin(async move {
            self.provider
                .get_block_by_number(number)
                .await
                .context("Failed to get the substrate block")?
                .context("Failed to get the substrate block, perhaps the chain has no blocks?")
                .map(|block| U256::from_be_bytes(block.header.mix_hash.0))
        })
    }

    #[instrument(level = "info", skip_all, fields(substrate_node_id = self.id))]
    fn block_base_fee(
        &self,
        number: BlockNumberOrTag,
    ) -> Pin<Box<dyn Future<Output = anyhow::Result<u64>> + '_>> {
        Box::pin(async move {
            self.provider
                .get_block_by_number(number)
                .await
                .context("Failed to get the substrate block")?
                .context("Failed to get the substrate block, perhaps the chain has no blocks?")
                .and_then(|block| {
                    block
                        .header
                        .base_fee_per_gas
                        .context("Failed to get the base fee per gas")
                })
        })
    }

    #[instrument(level = "info", skip_all, fields(substrate_node_id = self.id))]
    fn block_hash(
        &self,
        number: BlockNumberOrTag,
    ) -> Pin<Box<dyn Future<Output = anyhow::Result<BlockHash>> + '_>> {
        Box::pin(async move {
            self.provider
                .get_block_by_number(number)
                .await
                .context("Failed to get the substrate block")?
                .context("Failed to get the substrate block, perhaps the chain has no blocks?")
                .map(|block| block.header.hash)
        })
    }

    #[instrument(level = "info", skip_all, fields(substrate_node_id = self.id))]
    fn block_timestamp(
        &self,
        number: BlockNumberOrTag,
    ) -> Pin<Box<dyn Future<Output = anyhow::Result<BlockTimestamp>> + '_>> {
        Box::pin(async move {
            self.provider
                .get_block_by_number(number)
                .await
                .context("Failed to get the substrate block")?
                .context("Failed to get the substrate block, perhaps the chain has no blocks?")
                .map(|block| block.header.timestamp)
        })
    }

    #[instrument(level = "info", skip_all, fields(substrate_node_id = self.id))]
    fn last_block_number(&self) -> Pin<Box<dyn Future<Output = anyhow::Result<BlockNumber>> + '_>> {
        Box::pin(async move { self.provider.get_block_number().await.map_err(Into::into) })
    }
}

impl Node for SubstrateNode {
    fn shutdown(&mut self) -> anyhow::Result<()> {
        drop(self.substrate_process.take());
        drop(self.eth_proxy_process.take());

        // Remove the node's database so that subsequent runs do not run on the same database. We
        // ignore the error just in case the directory didn't exist in the first place and therefore
        // there's nothing to be deleted.
        let _ = remove_dir_all(self.base_directory.join(Self::DATA_DIRECTORY));

        Ok(())
    }

    fn spawn(&mut self, genesis: Genesis) -> anyhow::Result<()> {
        self.init(genesis)?.spawn_process()
    }

    fn version(&self) -> anyhow::Result<String> {
        command_version(&self.node_binary)
    }
}

impl Drop for SubstrateNode {
    fn drop(&mut self) {
        self.shutdown().expect("Failed to shutdown")
    }
}

#[cfg(test)]
mod tests {
    use alloy::rpc::types::TransactionRequest;
    use std::sync::{LazyLock, Mutex};

    use std::fs;

    use super::*;
    use crate::node_implementations::common::chainspec::eth_to_polkadot_address;

    fn test_config() -> TestExecutionContext {
        TestExecutionContext::default()
    }

    fn new_node() -> (TestExecutionContext, SubstrateNode) {
        // Note: When we run the tests in the CI we found that if they're all
        // run in parallel then the CI is unable to start all of the nodes in
        // time and their start up times-out. Therefore, we want all of the
        // nodes to be started in series and not in parallel. To do this, we use
        // a dummy mutex here such that there can only be a single node being
        // started up at any point of time. This will make our tests run slower
        // but it will allow the node startup to not timeout.
        //
        // Note: an alternative to starting all of the nodes in series and not
        // in parallel would be for us to reuse the same node between tests
        // which is not the best thing to do in my opinion as it removes all
        // of the isolation between tests and makes them depend on what other
        // tests do. For example, if one test checks what the block number is
        // and another test submits a transaction then the tx test would have
        // side effects that affect the block number test.
        static NODE_START_MUTEX: Mutex<()> = Mutex::new(());
        let _guard = NODE_START_MUTEX.lock().unwrap();

        let context = test_config();
        let mut node = SubstrateNode::new(
            context.kitchensink_configuration.path.clone(),
            SubstrateNode::KITCHENSINK_EXPORT_CHAINSPEC_COMMAND,
            None,
            &context,
        );
        node.init(context.genesis_configuration.genesis().unwrap().clone())
            .expect("Failed to initialize the node")
            .spawn_process()
            .expect("Failed to spawn the node process");
        (context, node)
    }

    fn shared_state() -> &'static (TestExecutionContext, SubstrateNode) {
        static STATE: LazyLock<(TestExecutionContext, SubstrateNode)> = LazyLock::new(new_node);
        &STATE
    }

    fn shared_node() -> &'static SubstrateNode {
        &shared_state().1
    }

    #[tokio::test]
    async fn node_mines_simple_transfer_transaction_and_returns_receipt() {
        // Arrange
        let (context, node) = shared_state();

        let provider = node.provider().await.expect("Failed to create provider");

        let account_address = context
            .wallet_configuration
            .wallet()
            .default_signer()
            .address();
        let transaction = TransactionRequest::default()
            .to(account_address)
            .value(U256::from(100_000_000_000_000u128));

        // Act
        let receipt = provider.send_transaction(transaction).await;

        // Assert
        let _ = receipt
            .expect("Failed to send the transfer transaction")
            .get_receipt()
            .await
            .expect("Failed to get the receipt for the transfer");
    }

    #[test]
    #[ignore = "Ignored since they take a long time to run"]
    fn test_init_generates_chainspec_with_balances() {
        let genesis_content = r#"
        {
            "alloc": {
                "90F8bf6A479f320ead074411a4B0e7944Ea8c9C1": {
                    "balance": "1000000000000000000"
                },
                "Ab8483F64d9C6d1EcF9b849Ae677dD3315835cb2": {
                    "balance": "2000000000000000000"
                }
            }
        }
        "#;

        let context = test_config();
        let mut dummy_node = SubstrateNode::new(
            context.kitchensink_configuration.path.clone(),
            SubstrateNode::KITCHENSINK_EXPORT_CHAINSPEC_COMMAND,
            None,
            &context,
        );

        // Call `init()`
        dummy_node
            .init(serde_json::from_str(genesis_content).unwrap())
            .expect("init failed");

        // Check that the patched chainspec file was generated
        let final_chainspec_path = dummy_node
            .base_directory
            .join(SubstrateNode::CHAIN_SPEC_JSON_FILE);
        assert!(final_chainspec_path.exists(), "Chainspec file should exist");

        let contents = fs::read_to_string(&final_chainspec_path).expect("Failed to read chainspec");

        // Validate that the Substrate addresses derived from the Ethereum addresses are in the file
        let first_eth_addr =
            eth_to_polkadot_address(&"90F8bf6A479f320ead074411a4B0e7944Ea8c9C1".parse().unwrap());
        let second_eth_addr =
            eth_to_polkadot_address(&"Ab8483F64d9C6d1EcF9b849Ae677dD3315835cb2".parse().unwrap());

        assert!(
            contents.contains(&first_eth_addr),
            "Chainspec should contain Substrate address for first Ethereum account"
        );
        assert!(
            contents.contains(&second_eth_addr),
            "Chainspec should contain Substrate address for second Ethereum account"
        );
    }

    #[test]
    #[ignore = "Ignored since they take a long time to run"]
<<<<<<< HEAD
=======
    fn test_parse_genesis_alloc() {
        // Create test genesis file
        let genesis_json = r#"
        {
          "alloc": {
            "0x90F8bf6A479f320ead074411a4B0e7944Ea8c9C1": { "balance": "1000000000000000000" },
            "0x0000000000000000000000000000000000000000": { "balance": "0xDE0B6B3A7640000" },
            "0xffffffffffffffffffffffffffffffffffffffff": { "balance": "123456789" }
          }
        }
        "#;

        let context = test_config();
        let node = SubstrateNode::new(
            context.kitchensink_configuration.path.clone(),
            SubstrateNode::KITCHENSINK_EXPORT_CHAINSPEC_COMMAND,
            None,
            &context,
        );

        let result = node
            .extract_balance_from_genesis_file(&serde_json::from_str(genesis_json).unwrap())
            .unwrap();

        let result_map: std::collections::HashMap<_, _> = result.into_iter().collect();

        assert_eq!(
            result_map.get("5FLneRcWAfk3X3tg6PuGyLNGAquPAZez5gpqvyuf3yUK8VaV"),
            Some(&1_000_000_000_000_000_000u128)
        );

        assert_eq!(
            result_map.get("5C4hrfjw9DjXZTzV3MwzrrAr9P1MLDHajjSidz9bR544LEq1"),
            Some(&1_000_000_000_000_000_000u128)
        );

        assert_eq!(
            result_map.get("5HrN7fHLXWcFiXPwwtq2EkSGns9eMmoUQnbVKweNz3VVr6N4"),
            Some(&123_456_789u128)
        );
    }

    #[test]
    #[ignore = "Ignored since they take a long time to run"]
    fn print_eth_to_substrate_mappings() {
        let eth_addresses = vec![
            "0x90F8bf6A479f320ead074411a4B0e7944Ea8c9C1",
            "0xffffffffffffffffffffffffffffffffffffffff",
            "90F8bf6A479f320ead074411a4B0e7944Ea8c9C1",
        ];

        for eth_addr in eth_addresses {
            let ss58 = SubstrateNode::eth_to_substrate_address(&eth_addr.parse().unwrap());

            println!("Ethereum: {eth_addr} -> Substrate SS58: {ss58}");
        }
    }

    #[test]
    #[ignore = "Ignored since they take a long time to run"]
    fn test_eth_to_substrate_address() {
        let cases = vec![
            (
                "0x90F8bf6A479f320ead074411a4B0e7944Ea8c9C1",
                "5FLneRcWAfk3X3tg6PuGyLNGAquPAZez5gpqvyuf3yUK8VaV",
            ),
            (
                "90F8bf6A479f320ead074411a4B0e7944Ea8c9C1",
                "5FLneRcWAfk3X3tg6PuGyLNGAquPAZez5gpqvyuf3yUK8VaV",
            ),
            (
                "0x0000000000000000000000000000000000000000",
                "5C4hrfjw9DjXZTzV3MwzrrAr9P1MLDHajjSidz9bR544LEq1",
            ),
            (
                "0xffffffffffffffffffffffffffffffffffffffff",
                "5HrN7fHLXWcFiXPwwtq2EkSGns9eMmoUQnbVKweNz3VVr6N4",
            ),
        ];

        for (eth_addr, expected_ss58) in cases {
            let result = SubstrateNode::eth_to_substrate_address(&eth_addr.parse().unwrap());
            assert_eq!(
                result, expected_ss58,
                "Mismatch for Ethereum address {eth_addr}"
            );
        }
    }

    #[test]
    #[ignore = "Ignored since they take a long time to run"]
>>>>>>> ebc24a58
    fn version_works() {
        let node = shared_node();

        let version = node.version().unwrap();

        assert!(
            version.starts_with("substrate-node"),
            "Expected Substrate-node version string, got: {version}"
        );
    }

    #[test]
    #[ignore = "Ignored since they take a long time to run"]
    fn eth_rpc_version_works() {
        let node = shared_node();

        let version = node.eth_rpc_version().unwrap();

        assert!(
            version.starts_with("pallet-revive-eth-rpc"),
            "Expected eth-rpc version string, got: {version}"
        );
    }

    #[tokio::test]
    #[ignore = "Ignored since they take a long time to run"]
    async fn can_get_chain_id_from_node() {
        // Arrange
        let node = shared_node();

        // Act
        let chain_id = node.resolver().await.unwrap().chain_id().await;

        // Assert
        let chain_id = chain_id.expect("Failed to get the chain id");
        assert_eq!(chain_id, 420_420_420);
    }

    #[tokio::test]
    #[ignore = "Ignored since they take a long time to run"]
    async fn can_get_gas_limit_from_node() {
        // Arrange
        let node = shared_node();

        // Act
        let gas_limit = node
            .resolver()
            .await
            .unwrap()
            .block_gas_limit(BlockNumberOrTag::Latest)
            .await;

        // Assert
        let _ = gas_limit.expect("Failed to get the gas limit");
    }

    #[tokio::test]
    #[ignore = "Ignored since they take a long time to run"]
    async fn can_get_coinbase_from_node() {
        // Arrange
        let node = shared_node();

        // Act
        let coinbase = node
            .resolver()
            .await
            .unwrap()
            .block_coinbase(BlockNumberOrTag::Latest)
            .await;

        // Assert
        let _ = coinbase.expect("Failed to get the coinbase");
    }

    #[tokio::test]
    #[ignore = "Ignored since they take a long time to run"]
    async fn can_get_block_difficulty_from_node() {
        // Arrange
        let node = shared_node();

        // Act
        let block_difficulty = node
            .resolver()
            .await
            .unwrap()
            .block_difficulty(BlockNumberOrTag::Latest)
            .await;

        // Assert
        let _ = block_difficulty.expect("Failed to get the block difficulty");
    }

    #[tokio::test]
    #[ignore = "Ignored since they take a long time to run"]
    async fn can_get_block_hash_from_node() {
        // Arrange
        let node = shared_node();

        // Act
        let block_hash = node
            .resolver()
            .await
            .unwrap()
            .block_hash(BlockNumberOrTag::Latest)
            .await;

        // Assert
        let _ = block_hash.expect("Failed to get the block hash");
    }

    #[tokio::test]
    #[ignore = "Ignored since they take a long time to run"]
    async fn can_get_block_timestamp_from_node() {
        // Arrange
        let node = shared_node();

        // Act
        let block_timestamp = node
            .resolver()
            .await
            .unwrap()
            .block_timestamp(BlockNumberOrTag::Latest)
            .await;

        // Assert
        let _ = block_timestamp.expect("Failed to get the block timestamp");
    }

    #[tokio::test]
    #[ignore = "Ignored since they take a long time to run"]
    async fn can_get_block_number_from_node() {
        // Arrange
        let node = shared_node();

        // Act
        let block_number = node.resolver().await.unwrap().last_block_number().await;

        // Assert
        let _ = block_number.expect("Failed to get the block number");
    }
}<|MERGE_RESOLUTION|>--- conflicted
+++ resolved
@@ -741,100 +741,6 @@
 
     #[test]
     #[ignore = "Ignored since they take a long time to run"]
-<<<<<<< HEAD
-=======
-    fn test_parse_genesis_alloc() {
-        // Create test genesis file
-        let genesis_json = r#"
-        {
-          "alloc": {
-            "0x90F8bf6A479f320ead074411a4B0e7944Ea8c9C1": { "balance": "1000000000000000000" },
-            "0x0000000000000000000000000000000000000000": { "balance": "0xDE0B6B3A7640000" },
-            "0xffffffffffffffffffffffffffffffffffffffff": { "balance": "123456789" }
-          }
-        }
-        "#;
-
-        let context = test_config();
-        let node = SubstrateNode::new(
-            context.kitchensink_configuration.path.clone(),
-            SubstrateNode::KITCHENSINK_EXPORT_CHAINSPEC_COMMAND,
-            None,
-            &context,
-        );
-
-        let result = node
-            .extract_balance_from_genesis_file(&serde_json::from_str(genesis_json).unwrap())
-            .unwrap();
-
-        let result_map: std::collections::HashMap<_, _> = result.into_iter().collect();
-
-        assert_eq!(
-            result_map.get("5FLneRcWAfk3X3tg6PuGyLNGAquPAZez5gpqvyuf3yUK8VaV"),
-            Some(&1_000_000_000_000_000_000u128)
-        );
-
-        assert_eq!(
-            result_map.get("5C4hrfjw9DjXZTzV3MwzrrAr9P1MLDHajjSidz9bR544LEq1"),
-            Some(&1_000_000_000_000_000_000u128)
-        );
-
-        assert_eq!(
-            result_map.get("5HrN7fHLXWcFiXPwwtq2EkSGns9eMmoUQnbVKweNz3VVr6N4"),
-            Some(&123_456_789u128)
-        );
-    }
-
-    #[test]
-    #[ignore = "Ignored since they take a long time to run"]
-    fn print_eth_to_substrate_mappings() {
-        let eth_addresses = vec![
-            "0x90F8bf6A479f320ead074411a4B0e7944Ea8c9C1",
-            "0xffffffffffffffffffffffffffffffffffffffff",
-            "90F8bf6A479f320ead074411a4B0e7944Ea8c9C1",
-        ];
-
-        for eth_addr in eth_addresses {
-            let ss58 = SubstrateNode::eth_to_substrate_address(&eth_addr.parse().unwrap());
-
-            println!("Ethereum: {eth_addr} -> Substrate SS58: {ss58}");
-        }
-    }
-
-    #[test]
-    #[ignore = "Ignored since they take a long time to run"]
-    fn test_eth_to_substrate_address() {
-        let cases = vec![
-            (
-                "0x90F8bf6A479f320ead074411a4B0e7944Ea8c9C1",
-                "5FLneRcWAfk3X3tg6PuGyLNGAquPAZez5gpqvyuf3yUK8VaV",
-            ),
-            (
-                "90F8bf6A479f320ead074411a4B0e7944Ea8c9C1",
-                "5FLneRcWAfk3X3tg6PuGyLNGAquPAZez5gpqvyuf3yUK8VaV",
-            ),
-            (
-                "0x0000000000000000000000000000000000000000",
-                "5C4hrfjw9DjXZTzV3MwzrrAr9P1MLDHajjSidz9bR544LEq1",
-            ),
-            (
-                "0xffffffffffffffffffffffffffffffffffffffff",
-                "5HrN7fHLXWcFiXPwwtq2EkSGns9eMmoUQnbVKweNz3VVr6N4",
-            ),
-        ];
-
-        for (eth_addr, expected_ss58) in cases {
-            let result = SubstrateNode::eth_to_substrate_address(&eth_addr.parse().unwrap());
-            assert_eq!(
-                result, expected_ss58,
-                "Mismatch for Ethereum address {eth_addr}"
-            );
-        }
-    }
-
-    #[test]
-    #[ignore = "Ignored since they take a long time to run"]
->>>>>>> ebc24a58
     fn version_works() {
         let node = shared_node();
 
