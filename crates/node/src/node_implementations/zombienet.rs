--- conflicted
+++ resolved
@@ -103,7 +103,6 @@
 }
 
 impl ZombieNode {
-<<<<<<< HEAD
 	const BASE_DIRECTORY: &str = "zombienet";
 	const DATA_DIRECTORY: &str = "data";
 	const LOGS_DIRECTORY: &str = "logs";
@@ -127,6 +126,7 @@
 		let working_directory_path = AsRef::<WorkingDirectoryConfiguration>::as_ref(&context);
 		let id = NODE_COUNT.fetch_add(1, Ordering::SeqCst);
 		let base_directory = working_directory_path.join(Self::BASE_DIRECTORY).join(id.to_string());
+		let base_directory = base_directory.canonicalize().unwrap_or(base_directory);
 		let logs_directory = base_directory.join(Self::LOGS_DIRECTORY);
 		let wallet = AsRef::<WalletConfiguration>::as_ref(&context).wallet();
 
@@ -376,293 +376,6 @@
 			.await
 			.cloned()
 	}
-=======
-    const BASE_DIRECTORY: &str = "zombienet";
-    const DATA_DIRECTORY: &str = "data";
-    const LOGS_DIRECTORY: &str = "logs";
-
-    const NODE_BASE_RPC_PORT: u16 = 9946;
-    const PARACHAIN_ID: u32 = 100;
-    const ETH_RPC_BASE_PORT: u16 = 8545;
-
-    const ETH_RPC_READY_MARKER: &str = "Running JSON-RPC server";
-
-    const EXPORT_CHAINSPEC_COMMAND: &str = "build-spec";
-    const CHAIN_SPEC_JSON_FILE: &str = "template_chainspec.json";
-
-    pub fn new(
-        polkadot_parachain_path: PathBuf,
-        context: impl AsRef<WorkingDirectoryConfiguration>
-        + AsRef<EthRpcConfiguration>
-        + AsRef<WalletConfiguration>,
-    ) -> Self {
-        let eth_proxy_binary = AsRef::<EthRpcConfiguration>::as_ref(&context)
-            .path
-            .to_owned();
-        let working_directory_path = AsRef::<WorkingDirectoryConfiguration>::as_ref(&context);
-        let id = NODE_COUNT.fetch_add(1, Ordering::SeqCst);
-        let base_directory = working_directory_path
-            .join(Self::BASE_DIRECTORY)
-            .join(id.to_string());
-        let base_directory = base_directory.canonicalize().unwrap_or(base_directory);
-        let logs_directory = base_directory.join(Self::LOGS_DIRECTORY);
-        let wallet = AsRef::<WalletConfiguration>::as_ref(&context).wallet();
-
-        Self {
-            id,
-            base_directory,
-            logs_directory,
-            wallet,
-            polkadot_parachain_path,
-            eth_proxy_binary,
-            nonce_manager: CachedNonceManager::default(),
-            network_config: None,
-            network: None,
-            eth_rpc_process: None,
-            connection_string: String::new(),
-            node_rpc_port: None,
-            provider: Default::default(),
-        }
-    }
-
-    fn init(&mut self, genesis: Genesis) -> anyhow::Result<&mut Self> {
-        let _ = clear_directory(&self.base_directory);
-        let _ = clear_directory(&self.logs_directory);
-
-        create_dir_all(&self.base_directory)
-            .context("Failed to create base directory for zombie node")?;
-        create_dir_all(&self.logs_directory)
-            .context("Failed to create logs directory for zombie node")?;
-
-        let template_chainspec_path = self.base_directory.join(Self::CHAIN_SPEC_JSON_FILE);
-        self.prepare_chainspec(template_chainspec_path.clone(), genesis)?;
-        let polkadot_parachain_path = self
-            .polkadot_parachain_path
-            .to_str()
-            .context("Invalid polkadot parachain path")?;
-
-        let node_rpc_port = Self::NODE_BASE_RPC_PORT + self.id as u16;
-
-        let network_config = NetworkConfigBuilder::new()
-            .with_relaychain(|r| {
-                r.with_chain("westend-local")
-                    .with_default_command("polkadot")
-                    .with_node(|node| node.with_name("alice"))
-                    .with_node(|node| node.with_name("bob"))
-            })
-            .with_global_settings(|g| g.with_base_dir(&self.base_directory))
-            .with_parachain(|p| {
-                p.with_id(Self::PARACHAIN_ID)
-                    .with_chain_spec_path(template_chainspec_path.to_str().unwrap())
-                    .with_chain("asset-hub-westend-local")
-                    .with_collator(|n| {
-                        n.with_name("Collator")
-                            .with_command(polkadot_parachain_path)
-                            .with_rpc_port(node_rpc_port)
-                    })
-            })
-            .build()
-            .map_err(|e| anyhow::anyhow!("Failed to build zombienet network config: {e:?}"))?;
-
-        self.node_rpc_port = Some(node_rpc_port);
-        self.network_config = Some(network_config);
-
-        Ok(self)
-    }
-
-    fn spawn_process(&mut self) -> anyhow::Result<()> {
-        let network_config = self
-            .network_config
-            .clone()
-            .context("Node not initialized, call init() first")?;
-
-        let rt = tokio::runtime::Runtime::new().unwrap();
-        let network = rt.block_on(async {
-            network_config
-                .spawn_native()
-                .await
-                .map_err(|e| anyhow::anyhow!("Failed to spawn zombienet network: {e:?}"))
-        })?;
-
-        tracing::debug!("Zombienet network is up");
-
-        let node_url = format!("ws://localhost:{}", self.node_rpc_port.unwrap());
-        let eth_rpc_port = Self::ETH_RPC_BASE_PORT + self.id as u16;
-
-        let eth_rpc_process = Process::new(
-            "proxy",
-            self.logs_directory.as_path(),
-            self.eth_proxy_binary.as_path(),
-            |command, stdout_file, stderr_file| {
-                command
-                    .arg("--node-rpc-url")
-                    .arg(node_url)
-                    .arg("--rpc-cors")
-                    .arg("all")
-                    .arg("--rpc-max-connections")
-                    .arg(u32::MAX.to_string())
-                    .arg("--rpc-port")
-                    .arg(eth_rpc_port.to_string())
-                    .stdout(stdout_file)
-                    .stderr(stderr_file);
-            },
-            ProcessReadinessWaitBehavior::TimeBoundedWaitFunction {
-                max_wait_duration: Duration::from_secs(30),
-                check_function: Box::new(|_, stderr_line| match stderr_line {
-                    Some(line) => Ok(line.contains(Self::ETH_RPC_READY_MARKER)),
-                    None => Ok(false),
-                }),
-            },
-        );
-
-        match eth_rpc_process {
-            Ok(process) => self.eth_rpc_process = Some(process),
-            Err(err) => {
-                tracing::error!(?err, "Failed to start eth proxy, shutting down gracefully");
-                self.shutdown()
-                    .context("Failed to gracefully shutdown after eth proxy start error")?;
-                return Err(err);
-            }
-        }
-
-        tracing::debug!("eth-rpc is up");
-
-        self.connection_string = format!("http://localhost:{}", eth_rpc_port);
-        self.network = Some(network);
-
-        Ok(())
-    }
-
-    fn prepare_chainspec(
-        &mut self,
-        template_chainspec_path: PathBuf,
-        mut genesis: Genesis,
-    ) -> anyhow::Result<()> {
-        let mut cmd: Command = std::process::Command::new(&self.polkadot_parachain_path);
-        cmd.arg(Self::EXPORT_CHAINSPEC_COMMAND)
-            .arg("--chain")
-            .arg("asset-hub-westend-local");
-
-        let output = cmd.output().context("Failed to export the chain-spec")?;
-
-        if !output.status.success() {
-            anyhow::bail!(
-                "Build chain-spec failed: {}",
-                String::from_utf8_lossy(&output.stderr)
-            );
-        }
-
-        let content = String::from_utf8(output.stdout)
-            .context("Failed to decode collators chain-spec output as UTF-8")?;
-        let mut chainspec_json: JsonValue =
-            serde_json::from_str(&content).context("Failed to parse collators chain spec JSON")?;
-
-        let existing_chainspec_balances =
-            chainspec_json["genesis"]["runtimeGenesis"]["patch"]["balances"]["balances"]
-                .as_array()
-                .cloned()
-                .unwrap_or_default();
-
-        let mut merged_balances: Vec<(String, u128)> = existing_chainspec_balances
-            .into_iter()
-            .filter_map(|val| {
-                if let Some(arr) = val.as_array() {
-                    if arr.len() == 2 {
-                        let account = arr[0].as_str()?.to_string();
-                        let balance = arr[1].as_f64()? as u128;
-                        return Some((account, balance));
-                    }
-                }
-                None
-            })
-            .collect();
-
-        let mut eth_balances = {
-            for signer_address in
-                <EthereumWallet as NetworkWallet<Ethereum>>::signer_addresses(&self.wallet)
-            {
-                // Note, the use of the entry API here means that we only modify the entries for any
-                // account that is not in the `alloc` field of the genesis state.
-                genesis
-                    .alloc
-                    .entry(signer_address)
-                    .or_insert(GenesisAccount::default().with_balance(U256::from(INITIAL_BALANCE)));
-            }
-            self.extract_balance_from_genesis_file(&genesis)
-                .context("Failed to extract balances from EVM genesis JSON")?
-        };
-
-        merged_balances.append(&mut eth_balances);
-
-        chainspec_json["genesis"]["runtimeGenesis"]["patch"]["balances"]["balances"] =
-            json!(merged_balances);
-
-        let writer = std::fs::File::create(&template_chainspec_path)
-            .context("Failed to create template chainspec file")?;
-
-        serde_json::to_writer_pretty(writer, &chainspec_json)
-            .context("Failed to write template chainspec JSON")?;
-
-        Ok(())
-    }
-
-    fn extract_balance_from_genesis_file(
-        &self,
-        genesis: &Genesis,
-    ) -> anyhow::Result<Vec<(String, u128)>> {
-        genesis
-            .alloc
-            .iter()
-            .try_fold(Vec::new(), |mut vec, (address, acc)| {
-                let polkadot_address = Self::eth_to_polkadot_address(address);
-                let balance = acc.balance.try_into()?;
-                vec.push((polkadot_address, balance));
-                Ok(vec)
-            })
-    }
-
-    fn eth_to_polkadot_address(address: &Address) -> String {
-        let eth_bytes = address.0.0;
-
-        let mut padded = [0xEEu8; 32];
-        padded[..20].copy_from_slice(&eth_bytes);
-
-        let account_id = AccountId32::from(padded);
-        account_id.to_ss58check()
-    }
-
-    pub fn eth_rpc_version(&self) -> anyhow::Result<String> {
-        let output = Command::new(&self.eth_proxy_binary)
-            .arg("--version")
-            .stdin(Stdio::null())
-            .stdout(Stdio::piped())
-            .stderr(Stdio::null())
-            .spawn()?
-            .wait_with_output()?
-            .stdout;
-
-        Ok(String::from_utf8_lossy(&output).trim().to_string())
-    }
-
-    async fn provider(
-        &self,
-    ) -> anyhow::Result<ConcreteProvider<ReviveNetwork, Arc<EthereumWallet>>> {
-        self.provider
-            .get_or_try_init(|| async move {
-                construct_concurrency_limited_provider::<ReviveNetwork, _>(
-                    self.connection_string.as_str(),
-                    FallbackGasFiller::new(250_000_000, 5_000_000_000, 1_000_000_000),
-                    ChainIdFiller::default(), // TODO: use CHAIN_ID constant
-                    NonceFiller::new(self.nonce_manager.clone()),
-                    self.wallet.clone(),
-                )
-                .await
-                .context("Failed to construct the provider")
-            })
-            .await
-            .cloned()
-    }
->>>>>>> 8c412dc9
 }
 
 impl EthereumNode for ZombieNode {
