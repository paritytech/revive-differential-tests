use std::{
    collections::HashMap,
    fs::{File, OpenOptions, create_dir_all, remove_dir_all},
    io::{BufRead, Write},
    path::{Path, PathBuf},
    process::{Child, Command, Stdio},
    sync::{
        Mutex,
        atomic::{AtomicU32, Ordering},
    },
    time::Duration,
};

use alloy::{
    consensus::{BlockHeader, TxEnvelope},
    eips::BlockNumberOrTag,
    hex,
    network::{
        Ethereum, EthereumWallet, Network, TransactionBuilder, TransactionBuilderError,
        UnbuiltTransactionError,
    },
    primitives::{Address, B64, B256, BlockHash, BlockNumber, BlockTimestamp, Bloom, Bytes, U256},
    providers::{
        Provider, ProviderBuilder,
        ext::DebugApi,
        fillers::{FillProvider, TxFiller},
    },
    rpc::types::{
        TransactionReceipt,
        eth::{Block, Header, Transaction},
        trace::geth::{DiffMode, GethDebugTracingOptions, PreStateConfig, PreStateFrame},
    },
};
use serde::{Deserialize, Serialize};
use serde_json::{Value as JsonValue, json};
use sp_core::crypto::Ss58Codec;
use sp_runtime::AccountId32;
use tracing::Level;

use revive_dt_config::Arguments;
use revive_dt_node_interaction::{BlockingExecutor, EthereumNode};

use crate::Node;

static NODE_COUNT: AtomicU32 = AtomicU32::new(0);

#[derive(Debug)]
pub struct KitchensinkNode {
    id: u32,
    substrate_binary: PathBuf,
    eth_proxy_binary: PathBuf,
    rpc_url: String,
    wallet: EthereumWallet,
    base_directory: PathBuf,
    logs_directory: PathBuf,
    process_substrate: Option<Child>,
    process_proxy: Option<Child>,
    nonces: Mutex<HashMap<Address, u64>>,
    /// This vector stores [`File`] objects that we use for logging which we want to flush when the
    /// node object is dropped. We do not store them in a structured fashion at the moment (in
    /// separate fields) as the logic that we need to apply to them is all the same regardless of
    /// what it belongs to, we just want to flush them on [`Drop`] of the node.
    logs_file_to_flush: Vec<File>,
}

impl KitchensinkNode {
    const BASE_DIRECTORY: &str = "kitchensink";
    const LOGS_DIRECTORY: &str = "logs";
    const DATA_DIRECTORY: &str = "chains";

    const SUBSTRATE_READY_MARKER: &str = "Running JSON-RPC server";
    const ETH_PROXY_READY_MARKER: &str = "Running JSON-RPC server";
    const CHAIN_SPEC_JSON_FILE: &str = "template_chainspec.json";
    const BASE_SUBSTRATE_RPC_PORT: u16 = 9944;
    const BASE_PROXY_RPC_PORT: u16 = 8545;

    const SUBSTRATE_LOG_ENV: &str = "error,evm=debug,sc_rpc_server=info,runtime::revive=debug";
    const PROXY_LOG_ENV: &str = "info,eth-rpc=debug";

    const KITCHENSINK_STDOUT_LOG_FILE_NAME: &str = "node_stdout.log";
    const KITCHENSINK_STDERR_LOG_FILE_NAME: &str = "node_stderr.log";

    const PROXY_STDOUT_LOG_FILE_NAME: &str = "proxy_stdout.log";
    const PROXY_STDERR_LOG_FILE_NAME: &str = "proxy_stderr.log";

    #[tracing::instrument(skip_all, fields(kitchensink_node_id = self.id))]
    fn init(&mut self, genesis: &str) -> anyhow::Result<&mut Self> {
        create_dir_all(&self.base_directory)?;
        create_dir_all(&self.logs_directory)?;

        let template_chainspec_path = self.base_directory.join(Self::CHAIN_SPEC_JSON_FILE);

        // Note: we do not pipe the logs of this process to a separate file since this is just a
        // once-off export of the default chain spec and not part of the long-running node process.
        let output = Command::new(&self.substrate_binary)
            .arg("export-chain-spec")
            .arg("--chain")
            .arg("dev")
            .output()?;

        if !output.status.success() {
            anyhow::bail!(
                "substrate-node export-chain-spec failed: {}",
                String::from_utf8_lossy(&output.stderr)
            );
        }

        let content = String::from_utf8(output.stdout)?;
        let mut chainspec_json: JsonValue = serde_json::from_str(&content)?;

        let existing_chainspec_balances =
            chainspec_json["genesis"]["runtimeGenesis"]["patch"]["balances"]["balances"]
                .as_array()
                .cloned()
                .unwrap_or_default();

        let mut merged_balances: Vec<(String, u128)> = existing_chainspec_balances
            .into_iter()
            .filter_map(|val| {
                if let Some(arr) = val.as_array() {
                    if arr.len() == 2 {
                        let account = arr[0].as_str()?.to_string();
                        let balance = arr[1].as_f64()? as u128;
                        return Some((account, balance));
                    }
                }
                None
            })
            .collect();
        let mut eth_balances = self.extract_balance_from_genesis_file(genesis)?;
        merged_balances.append(&mut eth_balances);

        chainspec_json["genesis"]["runtimeGenesis"]["patch"]["balances"]["balances"] =
            json!(merged_balances);

        serde_json::to_writer_pretty(
            std::fs::File::create(&template_chainspec_path)?,
            &chainspec_json,
        )?;
        Ok(self)
    }

    #[tracing::instrument(skip_all, fields(kitchensink_node_id = self.id))]
    fn spawn_process(&mut self) -> anyhow::Result<()> {
        let substrate_rpc_port = Self::BASE_SUBSTRATE_RPC_PORT + self.id as u16;
        let proxy_rpc_port = Self::BASE_PROXY_RPC_PORT + self.id as u16;

        self.rpc_url = format!("http://127.0.0.1:{proxy_rpc_port}");

        let chainspec_path = self.base_directory.join(Self::CHAIN_SPEC_JSON_FILE);

        // This is the `OpenOptions` that we wish to use for all of the log files that we will be
        // opening in this method. We need to construct it in this way to:
        // 1. Be consistent
        // 2. Less verbose and more dry
        // 3. Because the builder pattern uses mutable references so we need to get around that.
        let open_options = {
            let mut options = OpenOptions::new();
            options.create(true).truncate(true).write(true);
            options
        };

        // Start Substrate node
        let kitchensink_stdout_logs_file = open_options
            .clone()
            .open(self.kitchensink_stdout_log_file_path())?;
        let kitchensink_stderr_logs_file = open_options
            .clone()
            .open(self.kitchensink_stderr_log_file_path())?;
        self.process_substrate = Command::new(&self.substrate_binary)
            .arg("--dev")
            .arg("--chain")
            .arg(chainspec_path)
            .arg("--base-path")
            .arg(&self.base_directory)
            .arg("--rpc-port")
            .arg(substrate_rpc_port.to_string())
            .arg("--name")
            .arg(format!("revive-kitchensink-{}", self.id))
            .arg("--force-authoring")
            .arg("--rpc-methods")
            .arg("Unsafe")
            .arg("--rpc-cors")
            .arg("all")
            .env("RUST_LOG", Self::SUBSTRATE_LOG_ENV)
            .stdout(kitchensink_stdout_logs_file.try_clone()?)
            .stderr(kitchensink_stderr_logs_file.try_clone()?)
            .spawn()?
            .into();

        // Give the node a moment to boot
        if let Err(error) = Self::wait_ready(
            self.kitchensink_stderr_log_file_path().as_path(),
            Self::SUBSTRATE_READY_MARKER,
            Duration::from_secs(30),
        ) {
            tracing::error!(
                ?error,
                "Failed to start substrate, shutting down gracefully"
            );
            self.shutdown()?;
            return Err(error);
        };

        let eth_proxy_stdout_logs_file = open_options
            .clone()
            .open(self.proxy_stdout_log_file_path())?;
        let eth_proxy_stderr_logs_file = open_options.open(self.proxy_stderr_log_file_path())?;
        self.process_proxy = Command::new(&self.eth_proxy_binary)
            .arg("--dev")
            .arg("--rpc-port")
            .arg(proxy_rpc_port.to_string())
            .arg("--node-rpc-url")
            .arg(format!("ws://127.0.0.1:{substrate_rpc_port}"))
            .env("RUST_LOG", Self::PROXY_LOG_ENV)
            .stdout(eth_proxy_stdout_logs_file.try_clone()?)
            .stderr(eth_proxy_stderr_logs_file.try_clone()?)
            .spawn()?
            .into();

        if let Err(error) = Self::wait_ready(
            self.proxy_stderr_log_file_path().as_path(),
            Self::ETH_PROXY_READY_MARKER,
            Duration::from_secs(30),
        ) {
            tracing::error!(?error, "Failed to start proxy, shutting down gracefully");
            self.shutdown()?;
            return Err(error);
        };

        self.logs_file_to_flush.extend([
            kitchensink_stdout_logs_file,
            kitchensink_stderr_logs_file,
            eth_proxy_stdout_logs_file,
            eth_proxy_stderr_logs_file,
        ]);

        Ok(())
    }

    #[tracing::instrument(skip_all, fields(kitchensink_node_id = self.id))]
    fn extract_balance_from_genesis_file(
        &self,
        genesis_str: &str,
    ) -> anyhow::Result<Vec<(String, u128)>> {
        let genesis_json: JsonValue = serde_json::from_str(genesis_str)?;
        let alloc = genesis_json
            .get("alloc")
            .and_then(|a| a.as_object())
            .ok_or_else(|| anyhow::anyhow!("Missing 'alloc' in genesis"))?;

        let mut balances = Vec::new();
        for (eth_addr, obj) in alloc.iter() {
            let balance_str = obj.get("balance").and_then(|b| b.as_str()).unwrap_or("0");
            let balance = if balance_str.starts_with("0x") {
                u128::from_str_radix(balance_str.trim_start_matches("0x"), 16)?
            } else {
                balance_str.parse::<u128>()?
            };
            let substrate_addr = Self::eth_to_substrate_address(eth_addr)?;
            balances.push((substrate_addr.clone(), balance));
        }
        Ok(balances)
    }

    fn eth_to_substrate_address(eth_addr: &str) -> anyhow::Result<String> {
        let eth_bytes = hex::decode(eth_addr.trim_start_matches("0x"))?;
        if eth_bytes.len() != 20 {
            anyhow::bail!(
                "Invalid Ethereum address length: expected 20 bytes, got {}",
                eth_bytes.len()
            );
        }

        let mut padded = [0xEEu8; 32];
        padded[..20].copy_from_slice(&eth_bytes);

        let account_id = AccountId32::from(padded);
        Ok(account_id.to_ss58check())
    }

    fn wait_ready(logs_file_path: &Path, marker: &str, timeout: Duration) -> anyhow::Result<()> {
        let start_time = std::time::Instant::now();
        let logs_file = OpenOptions::new()
            .read(true)
            .write(false)
            .append(false)
            .truncate(false)
            .open(logs_file_path)?;

        let mut lines = std::io::BufReader::new(logs_file).lines();
        loop {
            if let Some(Ok(line)) = lines.next() {
                if line.contains(marker) {
                    return Ok(());
                }
            }

            if start_time.elapsed() > timeout {
                anyhow::bail!("Timeout waiting for process readiness: {marker}");
            }
        }
    }

    #[tracing::instrument(skip_all, fields(kitchensink_node_id = self.id))]
    pub fn eth_rpc_version(&self) -> anyhow::Result<String> {
        let output = Command::new(&self.eth_proxy_binary)
            .arg("--version")
            .stdin(Stdio::null())
            .stdout(Stdio::piped())
            .stderr(Stdio::null())
            .spawn()?
            .wait_with_output()?
            .stdout;
        Ok(String::from_utf8_lossy(&output).trim().to_string())
    }

    #[tracing::instrument(skip_all, fields(kitchensink_node_id = self.id), level = Level::TRACE)]
    fn kitchensink_stdout_log_file_path(&self) -> PathBuf {
        self.logs_directory
            .join(Self::KITCHENSINK_STDOUT_LOG_FILE_NAME)
    }

    #[tracing::instrument(skip_all, fields(kitchensink_node_id = self.id), level = Level::TRACE)]
    fn kitchensink_stderr_log_file_path(&self) -> PathBuf {
        self.logs_directory
            .join(Self::KITCHENSINK_STDERR_LOG_FILE_NAME)
    }

    #[tracing::instrument(skip_all, fields(kitchensink_node_id = self.id), level = Level::TRACE)]
    fn proxy_stdout_log_file_path(&self) -> PathBuf {
        self.logs_directory.join(Self::PROXY_STDOUT_LOG_FILE_NAME)
    }

    #[tracing::instrument(skip_all, fields(kitchensink_node_id = self.id), level = Level::TRACE)]
    fn proxy_stderr_log_file_path(&self) -> PathBuf {
        self.logs_directory.join(Self::PROXY_STDERR_LOG_FILE_NAME)
    }

    fn provider(
        &self,
    ) -> impl Future<
        Output = anyhow::Result<
            FillProvider<
                impl TxFiller<KitchenSinkNetwork>,
                impl Provider<KitchenSinkNetwork>,
                KitchenSinkNetwork,
            >,
        >,
    > + 'static {
        let connection_string = self.connection_string();
        let wallet = self.wallet.clone();
        Box::pin(async move {
            ProviderBuilder::new()
                .network::<KitchenSinkNetwork>()
                .wallet(wallet)
                .connect(&connection_string)
                .await
                .map_err(Into::into)
        })
    }
}

impl EthereumNode for KitchensinkNode {
    #[tracing::instrument(skip_all, fields(kitchensink_node_id = self.id))]
    fn execute_transaction(
        &self,
        transaction: alloy::rpc::types::TransactionRequest,
    ) -> anyhow::Result<TransactionReceipt> {
<<<<<<< HEAD
        tracing::debug!(?transaction, "Submitting transaction");
        let provider = self.provider();
        let receipt = BlockingExecutor::execute(async move {
            Ok(provider
=======
        let url = self.rpc_url.clone();
        let wallet = self.wallet.clone();

        tracing::debug!("Submitting transaction: {transaction:#?}");

        tracing::info!("Submitting tx to kitchensink");
        let receipt = BlockingExecutor::execute(async move {
            Ok(ProviderBuilder::new()
                .wallet(wallet)
                .connect(&url)
>>>>>>> baa11ad2
                .await?
                .send_transaction(transaction)
                .await?
                .get_receipt()
                .await?)
        })?;
        tracing::info!(?receipt, "Submitted tx to kitchensink");
        receipt
    }

    #[tracing::instrument(skip_all, fields(kitchensink_node_id = self.id))]
    fn trace_transaction(
        &self,
        transaction: TransactionReceipt,
    ) -> anyhow::Result<alloy::rpc::types::trace::geth::GethTrace> {
        let trace_options = GethDebugTracingOptions::prestate_tracer(PreStateConfig {
            diff_mode: Some(true),
            disable_code: None,
            disable_storage: None,
        });
        let provider = self.provider();

<<<<<<< HEAD
        BlockingExecutor::execute(async move {
            Ok(provider
=======
        let wallet = self.wallet.clone();

        BlockingExecutor::execute(async move {
            Ok(ProviderBuilder::new()
                .wallet(wallet)
                .connect(&url)
>>>>>>> baa11ad2
                .await?
                .debug_trace_transaction(transaction.transaction_hash, trace_options)
                .await?)
        })?
    }

    #[tracing::instrument(skip_all, fields(kitchensink_node_id = self.id))]
    fn state_diff(&self, transaction: TransactionReceipt) -> anyhow::Result<DiffMode> {
        match self
            .trace_transaction(transaction)?
            .try_into_pre_state_frame()?
        {
            PreStateFrame::Diff(diff) => Ok(diff),
            _ => anyhow::bail!("expected a diff mode trace"),
        }
    }

    #[tracing::instrument(skip_all, fields(kitchensink_node_id = self.id))]
    fn fetch_add_nonce(&self, address: Address) -> anyhow::Result<u64> {
<<<<<<< HEAD
        let provider = self.provider();
        let onchain_nonce = BlockingExecutor::execute::<anyhow::Result<_>>(async move {
            provider
=======
        let url = self.rpc_url.clone();
        let wallet = self.wallet.clone();

        let onchain_nonce = BlockingExecutor::execute::<anyhow::Result<_>>(async move {
            ProviderBuilder::new()
                .wallet(wallet)
                .connect(&url)
>>>>>>> baa11ad2
                .await?
                .get_transaction_count(address)
                .await
                .map_err(Into::into)
        })??;

        let mut nonces = self.nonces.lock().unwrap();
        let current = nonces.entry(address).or_insert(onchain_nonce);
        let value = *current;
        *current += 1;
        Ok(value)
    }

    #[tracing::instrument(skip_all, fields(geth_node_id = self.id))]
    fn chain_id(&self) -> anyhow::Result<alloy::primitives::ChainId> {
        let provider = self.provider();
        BlockingExecutor::execute(async move {
            provider.await?.get_chain_id().await.map_err(Into::into)
        })?
    }

    #[tracing::instrument(skip_all, fields(geth_node_id = self.id))]
    fn block_gas_limit(&self, number: BlockNumberOrTag) -> anyhow::Result<u128> {
        let provider = self.provider();
        BlockingExecutor::execute(async move {
            provider
                .await?
                .get_block_by_number(number)
                .await?
                .ok_or(anyhow::Error::msg("Blockchain has no blocks"))
                .map(|block| block.header.gas_limit)
        })?
    }

    #[tracing::instrument(skip_all, fields(geth_node_id = self.id))]
    fn block_coinbase(&self, number: BlockNumberOrTag) -> anyhow::Result<Address> {
        let provider = self.provider();
        BlockingExecutor::execute(async move {
            provider
                .await?
                .get_block_by_number(number)
                .await?
                .ok_or(anyhow::Error::msg("Blockchain has no blocks"))
                .map(|block| block.header.beneficiary)
        })?
    }

    #[tracing::instrument(skip_all, fields(geth_node_id = self.id))]
    fn block_difficulty(&self, number: BlockNumberOrTag) -> anyhow::Result<U256> {
        let provider = self.provider();
        BlockingExecutor::execute(async move {
            provider
                .await?
                .get_block_by_number(number)
                .await?
                .ok_or(anyhow::Error::msg("Blockchain has no blocks"))
                .map(|block| block.header.difficulty)
        })?
    }

    #[tracing::instrument(skip_all, fields(geth_node_id = self.id))]
    fn block_hash(&self, number: BlockNumberOrTag) -> anyhow::Result<BlockHash> {
        let provider = self.provider();
        BlockingExecutor::execute(async move {
            provider
                .await?
                .get_block_by_number(number)
                .await?
                .ok_or(anyhow::Error::msg("Blockchain has no blocks"))
                .map(|block| block.header.hash)
        })?
    }

    #[tracing::instrument(skip_all, fields(geth_node_id = self.id))]
    fn block_timestamp(&self, number: BlockNumberOrTag) -> anyhow::Result<BlockTimestamp> {
        let provider = self.provider();
        BlockingExecutor::execute(async move {
            provider
                .await?
                .get_block_by_number(number)
                .await?
                .ok_or(anyhow::Error::msg("Blockchain has no blocks"))
                .map(|block| block.header.timestamp)
        })?
    }

    #[tracing::instrument(skip_all, fields(geth_node_id = self.id))]
    fn last_block_number(&self) -> anyhow::Result<BlockNumber> {
        let provider = self.provider();
        BlockingExecutor::execute(async move {
            provider.await?.get_block_number().await.map_err(Into::into)
        })?
    }
}

impl Node for KitchensinkNode {
    fn new(config: &Arguments) -> Self {
        let kitchensink_directory = config.directory().join(Self::BASE_DIRECTORY);
        let id = NODE_COUNT.fetch_add(1, Ordering::SeqCst);
        let base_directory = kitchensink_directory.join(id.to_string());
        let logs_directory = base_directory.join(Self::LOGS_DIRECTORY);

        Self {
            id,
            substrate_binary: config.kitchensink.clone(),
            eth_proxy_binary: config.eth_proxy.clone(),
            rpc_url: String::new(),
            wallet: config.wallet(),
            base_directory,
            logs_directory,
            process_substrate: None,
            process_proxy: None,
            nonces: Mutex::new(HashMap::new()),
            // We know that we only need to be storing 4 files so we can specify that when creating
            // the vector. It's the stdout and stderr of the substrate-node and the eth-rpc.
            logs_file_to_flush: Vec::with_capacity(4),
        }
    }

    #[tracing::instrument(skip_all, fields(kitchensink_node_id = self.id))]
    fn connection_string(&self) -> String {
        self.rpc_url.clone()
    }

    #[tracing::instrument(skip_all, fields(kitchensink_node_id = self.id))]
    fn shutdown(&mut self) -> anyhow::Result<()> {
        // Terminate the processes in a graceful manner to allow for the output to be flushed.
        if let Some(mut child) = self.process_proxy.take() {
            child
                .kill()
                .map_err(|error| anyhow::anyhow!("Failed to kill the proxy process: {error:?}"))?;
        }
        if let Some(mut child) = self.process_substrate.take() {
            child.kill().map_err(|error| {
                anyhow::anyhow!("Failed to kill the substrate process: {error:?}")
            })?;
        }

        // Flushing the files that we're using for keeping the logs before shutdown.
        for file in self.logs_file_to_flush.iter_mut() {
            file.flush()?
        }

        // Remove the node's database so that subsequent runs do not run on the same database. We
        // ignore the error just in case the directory didn't exist in the first place and therefore
        // there's nothing to be deleted.
        let _ = remove_dir_all(self.base_directory.join(Self::DATA_DIRECTORY));

        Ok(())
    }

    #[tracing::instrument(skip_all, fields(kitchensink_node_id = self.id))]
    fn spawn(&mut self, genesis: String) -> anyhow::Result<()> {
        self.init(&genesis)?.spawn_process()
    }

    #[tracing::instrument(skip_all, fields(kitchensink_node_id = self.id))]
    fn version(&self) -> anyhow::Result<String> {
        let output = Command::new(&self.substrate_binary)
            .arg("--version")
            .stdin(Stdio::null())
            .stdout(Stdio::piped())
            .stderr(Stdio::null())
            .spawn()?
            .wait_with_output()?
            .stdout;
        Ok(String::from_utf8_lossy(&output).into())
    }
}

impl Drop for KitchensinkNode {
    #[tracing::instrument(skip_all, fields(kitchensink_node_id = self.id))]
    fn drop(&mut self) {
        self.shutdown().expect("Failed to shutdown")
    }
}

#[derive(Debug, Clone, Copy, PartialEq, Eq, PartialOrd, Ord, Hash)]
struct KitchenSinkNetwork;

impl Network for KitchenSinkNetwork {
    type TxType = <Ethereum as Network>::TxType;

    type TxEnvelope = <Ethereum as Network>::TxEnvelope;

    type UnsignedTx = <Ethereum as Network>::UnsignedTx;

    type ReceiptEnvelope = <Ethereum as Network>::ReceiptEnvelope;

    type Header = KitchenSinkHeader;

    type TransactionRequest = <Ethereum as Network>::TransactionRequest;

    type TransactionResponse = <Ethereum as Network>::TransactionResponse;

    type ReceiptResponse = <Ethereum as Network>::ReceiptResponse;

    type HeaderResponse = Header<KitchenSinkHeader>;

    type BlockResponse = Block<Transaction<TxEnvelope>, Header<KitchenSinkHeader>>;
}

impl TransactionBuilder<KitchenSinkNetwork> for <Ethereum as Network>::TransactionRequest {
    fn chain_id(&self) -> Option<alloy::primitives::ChainId> {
        <<Ethereum as Network>::TransactionRequest as TransactionBuilder<Ethereum>>::chain_id(self)
    }

    fn set_chain_id(&mut self, chain_id: alloy::primitives::ChainId) {
        <<Ethereum as Network>::TransactionRequest as TransactionBuilder<Ethereum>>::set_chain_id(
            self, chain_id,
        )
    }

    fn nonce(&self) -> Option<u64> {
        <<Ethereum as Network>::TransactionRequest as TransactionBuilder<Ethereum>>::nonce(self)
    }

    fn set_nonce(&mut self, nonce: u64) {
        <<Ethereum as Network>::TransactionRequest as TransactionBuilder<Ethereum>>::set_nonce(
            self, nonce,
        )
    }

    fn input(&self) -> Option<&alloy::primitives::Bytes> {
        <<Ethereum as Network>::TransactionRequest as TransactionBuilder<Ethereum>>::input(self)
    }

    fn set_input<T: Into<alloy::primitives::Bytes>>(&mut self, input: T) {
        <<Ethereum as Network>::TransactionRequest as TransactionBuilder<Ethereum>>::set_input(
            self, input,
        )
    }

    fn from(&self) -> Option<Address> {
        <<Ethereum as Network>::TransactionRequest as TransactionBuilder<Ethereum>>::from(self)
    }

    fn set_from(&mut self, from: Address) {
        <<Ethereum as Network>::TransactionRequest as TransactionBuilder<Ethereum>>::set_from(
            self, from,
        )
    }

    fn kind(&self) -> Option<alloy::primitives::TxKind> {
        <<Ethereum as Network>::TransactionRequest as TransactionBuilder<Ethereum>>::kind(self)
    }

    fn clear_kind(&mut self) {
        <<Ethereum as Network>::TransactionRequest as TransactionBuilder<Ethereum>>::clear_kind(
            self,
        )
    }

    fn set_kind(&mut self, kind: alloy::primitives::TxKind) {
        <<Ethereum as Network>::TransactionRequest as TransactionBuilder<Ethereum>>::set_kind(
            self, kind,
        )
    }

    fn value(&self) -> Option<alloy::primitives::U256> {
        <<Ethereum as Network>::TransactionRequest as TransactionBuilder<Ethereum>>::value(self)
    }

    fn set_value(&mut self, value: alloy::primitives::U256) {
        <<Ethereum as Network>::TransactionRequest as TransactionBuilder<Ethereum>>::set_value(
            self, value,
        )
    }

    fn gas_price(&self) -> Option<u128> {
        <<Ethereum as Network>::TransactionRequest as TransactionBuilder<Ethereum>>::gas_price(self)
    }

    fn set_gas_price(&mut self, gas_price: u128) {
        <<Ethereum as Network>::TransactionRequest as TransactionBuilder<Ethereum>>::set_gas_price(
            self, gas_price,
        )
    }

    fn max_fee_per_gas(&self) -> Option<u128> {
        <<Ethereum as Network>::TransactionRequest as TransactionBuilder<Ethereum>>::max_fee_per_gas(
            self,
        )
    }

    fn set_max_fee_per_gas(&mut self, max_fee_per_gas: u128) {
        <<Ethereum as Network>::TransactionRequest as TransactionBuilder<Ethereum>>::set_max_fee_per_gas(
            self, max_fee_per_gas
        )
    }

    fn max_priority_fee_per_gas(&self) -> Option<u128> {
        <<Ethereum as Network>::TransactionRequest as TransactionBuilder<Ethereum>>::max_priority_fee_per_gas(
            self,
        )
    }

    fn set_max_priority_fee_per_gas(&mut self, max_priority_fee_per_gas: u128) {
        <<Ethereum as Network>::TransactionRequest as TransactionBuilder<Ethereum>>::set_max_priority_fee_per_gas(
            self, max_priority_fee_per_gas
        )
    }

    fn gas_limit(&self) -> Option<u64> {
        <<Ethereum as Network>::TransactionRequest as TransactionBuilder<Ethereum>>::gas_limit(self)
    }

    fn set_gas_limit(&mut self, gas_limit: u64) {
        <<Ethereum as Network>::TransactionRequest as TransactionBuilder<Ethereum>>::set_gas_limit(
            self, gas_limit,
        )
    }

    fn access_list(&self) -> Option<&alloy::rpc::types::AccessList> {
        <<Ethereum as Network>::TransactionRequest as TransactionBuilder<Ethereum>>::access_list(
            self,
        )
    }

    fn set_access_list(&mut self, access_list: alloy::rpc::types::AccessList) {
        <<Ethereum as Network>::TransactionRequest as TransactionBuilder<Ethereum>>::set_access_list(
            self,
            access_list,
        )
    }

    fn complete_type(
        &self,
        ty: <KitchenSinkNetwork as Network>::TxType,
    ) -> Result<(), Vec<&'static str>> {
        <<Ethereum as Network>::TransactionRequest as TransactionBuilder<Ethereum>>::complete_type(
            self, ty,
        )
    }

    fn can_submit(&self) -> bool {
        <<Ethereum as Network>::TransactionRequest as TransactionBuilder<Ethereum>>::can_submit(
            self,
        )
    }

    fn can_build(&self) -> bool {
        <<Ethereum as Network>::TransactionRequest as TransactionBuilder<Ethereum>>::can_build(self)
    }

    fn output_tx_type(&self) -> <KitchenSinkNetwork as Network>::TxType {
        <<Ethereum as Network>::TransactionRequest as TransactionBuilder<Ethereum>>::output_tx_type(
            self,
        )
    }

    fn output_tx_type_checked(&self) -> Option<<KitchenSinkNetwork as Network>::TxType> {
        <<Ethereum as Network>::TransactionRequest as TransactionBuilder<Ethereum>>::output_tx_type_checked(
            self,
        )
    }

    fn prep_for_submission(&mut self) {
        <<Ethereum as Network>::TransactionRequest as TransactionBuilder<Ethereum>>::prep_for_submission(
            self,
        )
    }

    fn build_unsigned(
        self,
    ) -> alloy::network::BuildResult<<KitchenSinkNetwork as Network>::UnsignedTx, KitchenSinkNetwork>
    {
        let result = <<Ethereum as Network>::TransactionRequest as TransactionBuilder<Ethereum>>::build_unsigned(
            self,
        );
        match result {
            Ok(unsigned_tx) => Ok(unsigned_tx),
            Err(UnbuiltTransactionError { request, error }) => {
                Err(UnbuiltTransactionError::<KitchenSinkNetwork> {
                    request,
                    error: match error {
                        TransactionBuilderError::InvalidTransactionRequest(tx_type, items) => {
                            TransactionBuilderError::InvalidTransactionRequest(tx_type, items)
                        }
                        TransactionBuilderError::UnsupportedSignatureType => {
                            TransactionBuilderError::UnsupportedSignatureType
                        }
                        TransactionBuilderError::Signer(error) => {
                            TransactionBuilderError::Signer(error)
                        }
                        TransactionBuilderError::Custom(error) => {
                            TransactionBuilderError::Custom(error)
                        }
                    },
                })
            }
        }
    }

    async fn build<W: alloy::network::NetworkWallet<KitchenSinkNetwork>>(
        self,
        wallet: &W,
    ) -> Result<
        <KitchenSinkNetwork as Network>::TxEnvelope,
        TransactionBuilderError<KitchenSinkNetwork>,
    > {
        Ok(wallet.sign_request(self).await?)
    }
}

#[derive(Clone, Debug, PartialEq, Eq, Hash, Serialize, Deserialize)]
#[serde(rename_all = "camelCase")]
pub struct KitchenSinkHeader {
    /// The Keccak 256-bit hash of the parent
    /// block’s header, in its entirety; formally Hp.
    pub parent_hash: B256,
    /// The Keccak 256-bit hash of the ommers list portion of this block; formally Ho.
    #[serde(rename = "sha3Uncles", alias = "ommersHash")]
    pub ommers_hash: B256,
    /// The 160-bit address to which all fees collected from the successful mining of this block
    /// be transferred; formally Hc.
    #[serde(rename = "miner", alias = "beneficiary")]
    pub beneficiary: Address,
    /// The Keccak 256-bit hash of the root node of the state trie, after all transactions are
    /// executed and finalisations applied; formally Hr.
    pub state_root: B256,
    /// The Keccak 256-bit hash of the root node of the trie structure populated with each
    /// transaction in the transactions list portion of the block; formally Ht.
    pub transactions_root: B256,
    /// The Keccak 256-bit hash of the root node of the trie structure populated with the receipts
    /// of each transaction in the transactions list portion of the block; formally He.
    pub receipts_root: B256,
    /// The Bloom filter composed from indexable information (logger address and log topics)
    /// contained in each log entry from the receipt of each transaction in the transactions list;
    /// formally Hb.
    pub logs_bloom: Bloom,
    /// A scalar value corresponding to the difficulty level of this block. This can be calculated
    /// from the previous block’s difficulty level and the timestamp; formally Hd.
    pub difficulty: U256,
    /// A scalar value equal to the number of ancestor blocks. The genesis block has a number of
    /// zero; formally Hi.
    #[serde(with = "alloy::serde::quantity")]
    pub number: BlockNumber,
    /// A scalar value equal to the current limit of gas expenditure per block; formally Hl.
    // This is the main difference over the Ethereum network implementation. We use u128 here and
    // not u64.
    #[serde(with = "alloy::serde::quantity")]
    pub gas_limit: u128,
    /// A scalar value equal to the total gas used in transactions in this block; formally Hg.
    #[serde(with = "alloy::serde::quantity")]
    pub gas_used: u64,
    /// A scalar value equal to the reasonable output of Unix’s time() at this block’s inception;
    /// formally Hs.
    #[serde(with = "alloy::serde::quantity")]
    pub timestamp: u64,
    /// An arbitrary byte array containing data relevant to this block. This must be 32 bytes or
    /// fewer; formally Hx.
    pub extra_data: Bytes,
    /// A 256-bit hash which, combined with the
    /// nonce, proves that a sufficient amount of computation has been carried out on this block;
    /// formally Hm.
    pub mix_hash: B256,
    /// A 64-bit value which, combined with the mixhash, proves that a sufficient amount of
    /// computation has been carried out on this block; formally Hn.
    pub nonce: B64,
    /// A scalar representing EIP1559 base fee which can move up or down each block according
    /// to a formula which is a function of gas used in parent block and gas target
    /// (block gas limit divided by elasticity multiplier) of parent block.
    /// The algorithm results in the base fee per gas increasing when blocks are
    /// above the gas target, and decreasing when blocks are below the gas target. The base fee per
    /// gas is burned.
    #[serde(
        default,
        with = "alloy::serde::quantity::opt",
        skip_serializing_if = "Option::is_none"
    )]
    pub base_fee_per_gas: Option<u64>,
    /// The Keccak 256-bit hash of the withdrawals list portion of this block.
    /// <https://eips.ethereum.org/EIPS/eip-4895>
    #[serde(default, skip_serializing_if = "Option::is_none")]
    pub withdrawals_root: Option<B256>,
    /// The total amount of blob gas consumed by the transactions within the block, added in
    /// EIP-4844.
    #[serde(
        default,
        with = "alloy::serde::quantity::opt",
        skip_serializing_if = "Option::is_none"
    )]
    pub blob_gas_used: Option<u64>,
    /// A running total of blob gas consumed in excess of the target, prior to the block. Blocks
    /// with above-target blob gas consumption increase this value, blocks with below-target blob
    /// gas consumption decrease it (bounded at 0). This was added in EIP-4844.
    #[serde(
        default,
        with = "alloy::serde::quantity::opt",
        skip_serializing_if = "Option::is_none"
    )]
    pub excess_blob_gas: Option<u64>,
    /// The hash of the parent beacon block's root is included in execution blocks, as proposed by
    /// EIP-4788.
    ///
    /// This enables trust-minimized access to consensus state, supporting staking pools, bridges,
    /// and more.
    ///
    /// The beacon roots contract handles root storage, enhancing Ethereum's functionalities.
    #[serde(default, skip_serializing_if = "Option::is_none")]
    pub parent_beacon_block_root: Option<B256>,
    /// The Keccak 256-bit hash of the an RLP encoded list with each
    /// [EIP-7685] request in the block body.
    ///
    /// [EIP-7685]: https://eips.ethereum.org/EIPS/eip-7685
    #[serde(default, skip_serializing_if = "Option::is_none")]
    pub requests_hash: Option<B256>,
}

impl BlockHeader for KitchenSinkHeader {
    fn parent_hash(&self) -> B256 {
        self.parent_hash
    }

    fn ommers_hash(&self) -> B256 {
        self.ommers_hash
    }

    fn beneficiary(&self) -> Address {
        self.beneficiary
    }

    fn state_root(&self) -> B256 {
        self.state_root
    }

    fn transactions_root(&self) -> B256 {
        self.transactions_root
    }

    fn receipts_root(&self) -> B256 {
        self.receipts_root
    }

    fn withdrawals_root(&self) -> Option<B256> {
        self.withdrawals_root
    }

    fn logs_bloom(&self) -> Bloom {
        self.logs_bloom
    }

    fn difficulty(&self) -> U256 {
        self.difficulty
    }

    fn number(&self) -> BlockNumber {
        self.number
    }

    // There's sadly nothing that we can do about this. We're required to implement this trait on
    // any type that represents a header and the gas limit type used here is a u64.
    fn gas_limit(&self) -> u64 {
        self.gas_limit.try_into().unwrap_or(u64::MAX)
    }

    fn gas_used(&self) -> u64 {
        self.gas_used
    }

    fn timestamp(&self) -> u64 {
        self.timestamp
    }

    fn mix_hash(&self) -> Option<B256> {
        Some(self.mix_hash)
    }

    fn nonce(&self) -> Option<B64> {
        Some(self.nonce)
    }

    fn base_fee_per_gas(&self) -> Option<u64> {
        self.base_fee_per_gas
    }

    fn blob_gas_used(&self) -> Option<u64> {
        self.blob_gas_used
    }

    fn excess_blob_gas(&self) -> Option<u64> {
        self.excess_blob_gas
    }

    fn parent_beacon_block_root(&self) -> Option<B256> {
        self.parent_beacon_block_root
    }

    fn requests_hash(&self) -> Option<B256> {
        self.requests_hash
    }

    fn extra_data(&self) -> &Bytes {
        &self.extra_data
    }
}

#[cfg(test)]
mod tests {
    use alloy::rpc::types::TransactionRequest;
    use revive_dt_config::Arguments;
    use std::path::PathBuf;
    use temp_dir::TempDir;

    use std::fs;

    use super::*;
    use crate::{GENESIS_JSON, Node};

    fn test_config() -> (Arguments, TempDir) {
        let mut config = Arguments::default();
        let temp_dir = TempDir::new().unwrap();

        config.working_directory = temp_dir.path().to_path_buf().into();

        config.kitchensink = PathBuf::from("substrate-node");
        config.eth_proxy = PathBuf::from("eth-rpc");

        (config, temp_dir)
    }

    fn new_node() -> (KitchensinkNode, Arguments, TempDir) {
        // Note: When we run the tests in the CI we found that if they're all
        // run in parallel then the CI is unable to start all of the nodes in
        // time and their start up times-out. Therefore, we want all of the
        // nodes to be started in series and not in parallel. To do this, we use
        // a dummy mutex here such that there can only be a single node being
        // started up at any point of time. This will make our tests run slower
        // but it will allow the node startup to not timeout.
        //
        // Note: an alternative to starting all of the nodes in series and not
        // in parallel would be for us to reuse the same node between tests
        // which is not the best thing to do in my opinion as it removes all
        // of the isolation between tests and makes them depend on what other
        // tests do. For example, if one test checks what the block number is
        // and another test submits a transaction then the tx test would have
        // side effects that affect the block number test.
        static NODE_START_MUTEX: Mutex<()> = Mutex::new(());
        let _guard = NODE_START_MUTEX.lock().unwrap();

        let (args, temp_dir) = test_config();
        let mut node = KitchensinkNode::new(&args);
        node.init(GENESIS_JSON)
            .expect("Failed to initialize the node")
            .spawn_process()
            .expect("Failed to spawn the node process");
        (node, args, temp_dir)
    }

    #[tokio::test]
    async fn node_mines_simple_transfer_transaction_and_returns_receipt() {
        // Arrange
        let (node, args, _temp_dir) = new_node();

        let provider = node.provider().await.expect("Failed to create provider");

        let account_address = args.wallet().default_signer().address();
        let transaction = TransactionRequest::default()
            .to(account_address)
            .value(U256::from(100_000_000_000_000u128));

        // Act
        let receipt = provider.send_transaction(transaction).await;

        // Assert
        let _ = receipt
            .expect("Failed to send the transfer transaction")
            .get_receipt()
            .await
            .expect("Failed to get the receipt for the transfer");
    }

    #[test]
    fn test_init_generates_chainspec_with_balances() {
        let genesis_content = r#"
        {
            "alloc": {
                "90F8bf6A479f320ead074411a4B0e7944Ea8c9C1": {
                    "balance": "1000000000000000000"
                },
                "Ab8483F64d9C6d1EcF9b849Ae677dD3315835cb2": {
                    "balance": "2000000000000000000"
                }
            }
        }
        "#;

        let mut dummy_node = KitchensinkNode::new(&test_config().0);

        // Call `init()`
        dummy_node.init(genesis_content).expect("init failed");

        // Check that the patched chainspec file was generated
        let final_chainspec_path = dummy_node
            .base_directory
            .join(KitchensinkNode::CHAIN_SPEC_JSON_FILE);
        assert!(final_chainspec_path.exists(), "Chainspec file should exist");

        let contents = fs::read_to_string(&final_chainspec_path).expect("Failed to read chainspec");

        // Validate that the Substrate addresses derived from the Ethereum addresses are in the file
        let first_eth_addr =
            KitchensinkNode::eth_to_substrate_address("90F8bf6A479f320ead074411a4B0e7944Ea8c9C1")
                .unwrap();
        let second_eth_addr =
            KitchensinkNode::eth_to_substrate_address("Ab8483F64d9C6d1EcF9b849Ae677dD3315835cb2")
                .unwrap();

        assert!(
            contents.contains(&first_eth_addr),
            "Chainspec should contain Substrate address for first Ethereum account"
        );
        assert!(
            contents.contains(&second_eth_addr),
            "Chainspec should contain Substrate address for second Ethereum account"
        );
    }

    #[test]
    fn test_parse_genesis_alloc() {
        // Create test genesis file
        let genesis_json = r#"
        {
          "alloc": {
            "0x90F8bf6A479f320ead074411a4B0e7944Ea8c9C1": { "balance": "1000000000000000000" },
            "0x0000000000000000000000000000000000000000": { "balance": "0xDE0B6B3A7640000" },
            "0xffffffffffffffffffffffffffffffffffffffff": { "balance": "123456789" }
          }
        }
        "#;

        let node = KitchensinkNode::new(&test_config().0);

        let result = node
            .extract_balance_from_genesis_file(genesis_json)
            .unwrap();

        let result_map: std::collections::HashMap<_, _> = result.into_iter().collect();

        assert_eq!(
            result_map.get("5FLneRcWAfk3X3tg6PuGyLNGAquPAZez5gpqvyuf3yUK8VaV"),
            Some(&1_000_000_000_000_000_000u128)
        );

        assert_eq!(
            result_map.get("5C4hrfjw9DjXZTzV3MwzrrAr9P1MLDHajjSidz9bR544LEq1"),
            Some(&1_000_000_000_000_000_000u128)
        );

        assert_eq!(
            result_map.get("5HrN7fHLXWcFiXPwwtq2EkSGns9eMmoUQnbVKweNz3VVr6N4"),
            Some(&123_456_789u128)
        );
    }

    #[test]
    fn print_eth_to_substrate_mappings() {
        let eth_addresses = vec![
            "0x90F8bf6A479f320ead074411a4B0e7944Ea8c9C1",
            "0xffffffffffffffffffffffffffffffffffffffff",
            "90F8bf6A479f320ead074411a4B0e7944Ea8c9C1",
        ];

        for eth_addr in eth_addresses {
            let ss58 = KitchensinkNode::eth_to_substrate_address(eth_addr).unwrap();

            println!("Ethereum: {eth_addr} -> Substrate SS58: {ss58}");
        }
    }

    #[test]
    fn test_eth_to_substrate_address() {
        let cases = vec![
            (
                "0x90F8bf6A479f320ead074411a4B0e7944Ea8c9C1",
                "5FLneRcWAfk3X3tg6PuGyLNGAquPAZez5gpqvyuf3yUK8VaV",
            ),
            (
                "90F8bf6A479f320ead074411a4B0e7944Ea8c9C1",
                "5FLneRcWAfk3X3tg6PuGyLNGAquPAZez5gpqvyuf3yUK8VaV",
            ),
            (
                "0x0000000000000000000000000000000000000000",
                "5C4hrfjw9DjXZTzV3MwzrrAr9P1MLDHajjSidz9bR544LEq1",
            ),
            (
                "0xffffffffffffffffffffffffffffffffffffffff",
                "5HrN7fHLXWcFiXPwwtq2EkSGns9eMmoUQnbVKweNz3VVr6N4",
            ),
        ];

        for (eth_addr, expected_ss58) in cases {
            let result = KitchensinkNode::eth_to_substrate_address(eth_addr).unwrap();
            assert_eq!(
                result, expected_ss58,
                "Mismatch for Ethereum address {eth_addr}"
            );
        }
    }

    #[test]
    fn spawn_works() {
        let (config, _temp_dir) = test_config();

        let mut node = KitchensinkNode::new(&config);
        node.spawn(GENESIS_JSON.to_string()).unwrap();
    }

    #[test]
    fn version_works() {
        let (config, _temp_dir) = test_config();

        let node = KitchensinkNode::new(&config);
        let version = node.version().unwrap();

        assert!(
            version.starts_with("substrate-node"),
            "Expected substrate-node version string, got: {version}"
        );
    }

    #[test]
    fn eth_rpc_version_works() {
        let (config, _temp_dir) = test_config();

        let node = KitchensinkNode::new(&config);
        let version = node.eth_rpc_version().unwrap();

        assert!(
            version.starts_with("pallet-revive-eth-rpc"),
            "Expected eth-rpc version string, got: {version}"
        );
    }

    #[test]
    fn can_get_chain_id_from_node() {
        // Arrange
        let (node, _args, _temp_dir) = new_node();

        // Act
        let chain_id = node.chain_id();

        // Assert
        let chain_id = chain_id.expect("Failed to get the chain id");
        assert_eq!(chain_id, 420_420_420);
    }

    #[test]
    fn can_get_gas_limit_from_node() {
        // Arrange
        let (node, _args, _temp_dir) = new_node();

        // Act
        let gas_limit = node.block_gas_limit(BlockNumberOrTag::Latest);

        // Assert
        let _ = gas_limit.expect("Failed to get the gas limit");
    }

    #[test]
    fn can_get_coinbase_from_node() {
        // Arrange
        let (node, _args, _temp_dir) = new_node();

        // Act
        let coinbase = node.block_coinbase(BlockNumberOrTag::Latest);

        // Assert
        let coinbase = coinbase.expect("Failed to get the coinbase");
        assert_eq!(coinbase, Address::ZERO)
    }

    #[test]
    fn can_get_block_difficulty_from_node() {
        // Arrange
        let (node, _args, _temp_dir) = new_node();

        // Act
        let block_difficulty = node.block_difficulty(BlockNumberOrTag::Latest);

        // Assert
        let block_difficulty = block_difficulty.expect("Failed to get the block difficulty");
        assert_eq!(block_difficulty, U256::ZERO)
    }

    #[test]
    fn can_get_block_hash_from_node() {
        // Arrange
        let (node, _args, _temp_dir) = new_node();

        // Act
        let block_hash = node.block_hash(BlockNumberOrTag::Latest);

        // Assert
        let _ = block_hash.expect("Failed to get the block hash");
    }

    #[test]
    fn can_get_block_timestamp_from_node() {
        // Arrange
        let (node, _args, _temp_dir) = new_node();

        // Act
        let block_timestamp = node.block_timestamp(BlockNumberOrTag::Latest);

        // Assert
        let _ = block_timestamp.expect("Failed to get the block timestamp");
    }

    #[test]
    fn can_get_block_number_from_node() {
        // Arrange
        let (node, _args, _temp_dir) = new_node();

        // Act
        let block_number = node.last_block_number();

        // Assert
        let block_number = block_number.expect("Failed to get the block number");
        assert_eq!(block_number, 0)
    }
}<|MERGE_RESOLUTION|>--- conflicted
+++ resolved
@@ -367,23 +367,10 @@
         &self,
         transaction: alloy::rpc::types::TransactionRequest,
     ) -> anyhow::Result<TransactionReceipt> {
-<<<<<<< HEAD
         tracing::debug!(?transaction, "Submitting transaction");
         let provider = self.provider();
         let receipt = BlockingExecutor::execute(async move {
             Ok(provider
-=======
-        let url = self.rpc_url.clone();
-        let wallet = self.wallet.clone();
-
-        tracing::debug!("Submitting transaction: {transaction:#?}");
-
-        tracing::info!("Submitting tx to kitchensink");
-        let receipt = BlockingExecutor::execute(async move {
-            Ok(ProviderBuilder::new()
-                .wallet(wallet)
-                .connect(&url)
->>>>>>> baa11ad2
                 .await?
                 .send_transaction(transaction)
                 .await?
@@ -406,17 +393,8 @@
         });
         let provider = self.provider();
 
-<<<<<<< HEAD
         BlockingExecutor::execute(async move {
             Ok(provider
-=======
-        let wallet = self.wallet.clone();
-
-        BlockingExecutor::execute(async move {
-            Ok(ProviderBuilder::new()
-                .wallet(wallet)
-                .connect(&url)
->>>>>>> baa11ad2
                 .await?
                 .debug_trace_transaction(transaction.transaction_hash, trace_options)
                 .await?)
@@ -436,19 +414,9 @@
 
     #[tracing::instrument(skip_all, fields(kitchensink_node_id = self.id))]
     fn fetch_add_nonce(&self, address: Address) -> anyhow::Result<u64> {
-<<<<<<< HEAD
         let provider = self.provider();
         let onchain_nonce = BlockingExecutor::execute::<anyhow::Result<_>>(async move {
             provider
-=======
-        let url = self.rpc_url.clone();
-        let wallet = self.wallet.clone();
-
-        let onchain_nonce = BlockingExecutor::execute::<anyhow::Result<_>>(async move {
-            ProviderBuilder::new()
-                .wallet(wallet)
-                .connect(&url)
->>>>>>> baa11ad2
                 .await?
                 .get_transaction_count(address)
                 .await
@@ -1052,6 +1020,7 @@
     use alloy::rpc::types::TransactionRequest;
     use revive_dt_config::Arguments;
     use std::path::PathBuf;
+    use std::sync::LazyLock;
     use temp_dir::TempDir;
 
     use std::fs;
@@ -1097,6 +1066,15 @@
             .spawn_process()
             .expect("Failed to spawn the node process");
         (node, args, temp_dir)
+    }
+
+    /// A shared node that multiple tests can use. It starts up once.
+    fn shared_node() -> &'static KitchensinkNode {
+        static NODE: LazyLock<(KitchensinkNode, TempDir)> = LazyLock::new(|| {
+            let (node, _, temp_dir) = new_node();
+            (node, temp_dir)
+        });
+        &NODE.0
     }
 
     #[tokio::test]
@@ -1287,7 +1265,7 @@
     #[test]
     fn can_get_chain_id_from_node() {
         // Arrange
-        let (node, _args, _temp_dir) = new_node();
+        let node = shared_node();
 
         // Act
         let chain_id = node.chain_id();
@@ -1300,7 +1278,7 @@
     #[test]
     fn can_get_gas_limit_from_node() {
         // Arrange
-        let (node, _args, _temp_dir) = new_node();
+        let node = shared_node();
 
         // Act
         let gas_limit = node.block_gas_limit(BlockNumberOrTag::Latest);
@@ -1312,7 +1290,7 @@
     #[test]
     fn can_get_coinbase_from_node() {
         // Arrange
-        let (node, _args, _temp_dir) = new_node();
+        let node = shared_node();
 
         // Act
         let coinbase = node.block_coinbase(BlockNumberOrTag::Latest);
@@ -1325,7 +1303,7 @@
     #[test]
     fn can_get_block_difficulty_from_node() {
         // Arrange
-        let (node, _args, _temp_dir) = new_node();
+        let node = shared_node();
 
         // Act
         let block_difficulty = node.block_difficulty(BlockNumberOrTag::Latest);
@@ -1338,7 +1316,7 @@
     #[test]
     fn can_get_block_hash_from_node() {
         // Arrange
-        let (node, _args, _temp_dir) = new_node();
+        let node = shared_node();
 
         // Act
         let block_hash = node.block_hash(BlockNumberOrTag::Latest);
@@ -1350,7 +1328,7 @@
     #[test]
     fn can_get_block_timestamp_from_node() {
         // Arrange
-        let (node, _args, _temp_dir) = new_node();
+        let node = shared_node();
 
         // Act
         let block_timestamp = node.block_timestamp(BlockNumberOrTag::Latest);
@@ -1362,7 +1340,7 @@
     #[test]
     fn can_get_block_number_from_node() {
         // Arrange
-        let (node, _args, _temp_dir) = new_node();
+        let node = shared_node();
 
         // Act
         let block_number = node.last_block_number();
