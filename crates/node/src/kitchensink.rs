use std::{
    collections::HashMap,
    fs::{File, OpenOptions, create_dir_all, remove_dir_all},
    io::{BufRead, Write},
    path::{Path, PathBuf},
    process::{Child, Command, Stdio},
    sync::{
        Mutex,
        atomic::{AtomicU32, Ordering},
    },
    time::Duration,
};

use alloy::{
    hex,
    network::EthereumWallet,
    primitives::Address,
    providers::{Provider, ProviderBuilder, ext::DebugApi},
    rpc::types::{
        TransactionReceipt,
        trace::geth::{DiffMode, GethDebugTracingOptions, PreStateConfig, PreStateFrame},
    },
};
use serde_json::{Value as JsonValue, json};
use sp_core::crypto::Ss58Codec;
use sp_runtime::AccountId32;
use tracing::Level;

use revive_dt_config::Arguments;
use revive_dt_node_interaction::{
    EthereumNode, nonce::fetch_onchain_nonce, trace::trace_transaction,
    transaction::execute_transaction,
};

use crate::Node;

static NODE_COUNT: AtomicU32 = AtomicU32::new(0);

#[derive(Debug)]
pub struct KitchensinkNode {
    id: u32,
    substrate_binary: PathBuf,
    eth_proxy_binary: PathBuf,
    rpc_url: String,
    wallet: EthereumWallet,
    base_directory: PathBuf,
    logs_directory: PathBuf,
    process_substrate: Option<Child>,
    process_proxy: Option<Child>,
    nonces: Mutex<HashMap<Address, u64>>,
    /// This vector stores [`File`] objects that we use for logging which we want to flush when the
    /// node object is dropped. We do not store them in a structured fashion at the moment (in
    /// separate fields) as the logic that we need to apply to them is all the same regardless of
    /// what it belongs to, we just want to flush them on [`Drop`] of the node.
    logs_file_to_flush: Vec<File>,
}

impl KitchensinkNode {
    const BASE_DIRECTORY: &str = "kitchensink";
    const LOGS_DIRECTORY: &str = "logs";
    const DATA_DIRECTORY: &str = "chains";

    const SUBSTRATE_READY_MARKER: &str = "Running JSON-RPC server";
    const ETH_PROXY_READY_MARKER: &str = "Running JSON-RPC server";
    const CHAIN_SPEC_JSON_FILE: &str = "template_chainspec.json";
    const BASE_SUBSTRATE_RPC_PORT: u16 = 9944;
    const BASE_PROXY_RPC_PORT: u16 = 8545;

    const SUBSTRATE_LOG_ENV: &str = "error,evm=debug,sc_rpc_server=info,runtime::revive=debug";
    const PROXY_LOG_ENV: &str = "info,eth-rpc=debug";

    const KITCHENSINK_STDOUT_LOG_FILE_NAME: &str = "node_stdout.log";
    const KITCHENSINK_STDERR_LOG_FILE_NAME: &str = "node_stderr.log";

    const PROXY_STDOUT_LOG_FILE_NAME: &str = "proxy_stdout.log";
    const PROXY_STDERR_LOG_FILE_NAME: &str = "proxy_stderr.log";

    #[tracing::instrument(skip_all, fields(kitchensink_node_id = self.id))]
    fn init(&mut self, genesis: &str) -> anyhow::Result<&mut Self> {
        create_dir_all(&self.base_directory)?;
        create_dir_all(&self.logs_directory)?;

        let template_chainspec_path = self.base_directory.join(Self::CHAIN_SPEC_JSON_FILE);

        // Note: we do not pipe the logs of this process to a separate file since this is just a
        // once-off export of the default chain spec and not part of the long-running node process.
        let output = Command::new(&self.substrate_binary)
            .arg("export-chain-spec")
            .arg("--chain")
            .arg("dev")
            .output()?;

        if !output.status.success() {
            anyhow::bail!(
                "substrate-node export-chain-spec failed: {}",
                String::from_utf8_lossy(&output.stderr)
            );
        }

        let content = String::from_utf8(output.stdout)?;
        let mut chainspec_json: JsonValue = serde_json::from_str(&content)?;

        let existing_chainspec_balances =
            chainspec_json["genesis"]["runtimeGenesis"]["patch"]["balances"]["balances"]
                .as_array()
                .cloned()
                .unwrap_or_default();

        let mut merged_balances: Vec<(String, u128)> = existing_chainspec_balances
            .into_iter()
            .filter_map(|val| {
                if let Some(arr) = val.as_array() {
                    if arr.len() == 2 {
                        let account = arr[0].as_str()?.to_string();
                        let balance = arr[1].as_f64()? as u128;
                        return Some((account, balance));
                    }
                }
                None
            })
            .collect();
        let mut eth_balances = self.extract_balance_from_genesis_file(genesis)?;
        merged_balances.append(&mut eth_balances);

        chainspec_json["genesis"]["runtimeGenesis"]["patch"]["balances"]["balances"] =
            json!(merged_balances);

        serde_json::to_writer_pretty(
            std::fs::File::create(&template_chainspec_path)?,
            &chainspec_json,
        )?;
        Ok(self)
    }

    #[tracing::instrument(skip_all, fields(kitchensink_node_id = self.id))]
    fn spawn_process(&mut self) -> anyhow::Result<()> {
        let substrate_rpc_port = Self::BASE_SUBSTRATE_RPC_PORT + self.id as u16;
        let proxy_rpc_port = Self::BASE_PROXY_RPC_PORT + self.id as u16;

        self.rpc_url = format!("http://127.0.0.1:{proxy_rpc_port}");

        let chainspec_path = self.base_directory.join(Self::CHAIN_SPEC_JSON_FILE);

        // This is the `OpenOptions` that we wish to use for all of the log files that we will be
        // opening in this method. We need to construct it in this way to:
        // 1. Be consistent
        // 2. Less verbose and more dry
        // 3. Because the builder pattern uses mutable references so we need to get around that.
        let open_options = {
            let mut options = OpenOptions::new();
            options.create(true).truncate(true).write(true);
            options
        };

        // Start Substrate node
<<<<<<< HEAD
        let mut substrate_process = Command::new(&self.substrate_binary)
            .arg("--dev")
=======
        let kitchensink_stdout_logs_file = open_options
            .clone()
            .open(self.kitchensink_stdout_log_file_path())?;
        let kitchensink_stderr_logs_file = open_options
            .clone()
            .open(self.kitchensink_stderr_log_file_path())?;
        self.process_substrate = Command::new(&self.substrate_binary)
>>>>>>> 4e234aa1
            .arg("--chain")
            .arg(chainspec_path)
            .arg("--base-path")
            .arg(&self.base_directory)
            .arg("--rpc-port")
            .arg(substrate_rpc_port.to_string())
            .arg("--name")
            .arg(format!("revive-kitchensink-{}", self.id))
            .arg("--force-authoring")
            .arg("--rpc-methods")
            .arg("Unsafe")
            .arg("--rpc-cors")
            .arg("all")
            .env("RUST_LOG", Self::SUBSTRATE_LOG_ENV)
            .stdout(kitchensink_stdout_logs_file.try_clone()?)
            .stderr(kitchensink_stderr_logs_file.try_clone()?)
            .spawn()?
            .into();

        // Give the node a moment to boot
        if let Err(error) = Self::wait_ready(
            self.kitchensink_stderr_log_file_path().as_path(),
            Self::SUBSTRATE_READY_MARKER,
            Duration::from_secs(30),
        ) {
            tracing::error!(
                ?error,
                "Failed to start substrate, shutting down gracefully"
            );
            self.shutdown()?;
            return Err(error);
        };

        let eth_proxy_stdout_logs_file = open_options
            .clone()
            .open(self.proxy_stdout_log_file_path())?;
        let eth_proxy_stderr_logs_file = open_options.open(self.proxy_stderr_log_file_path())?;
        self.process_proxy = Command::new(&self.eth_proxy_binary)
            .arg("--dev")
            .arg("--rpc-port")
            .arg(proxy_rpc_port.to_string())
            .arg("--node-rpc-url")
            .arg(format!("ws://127.0.0.1:{substrate_rpc_port}"))
            .env("RUST_LOG", Self::PROXY_LOG_ENV)
            .stdout(eth_proxy_stdout_logs_file.try_clone()?)
            .stderr(eth_proxy_stderr_logs_file.try_clone()?)
            .spawn()?
            .into();

        if let Err(error) = Self::wait_ready(
            self.proxy_stderr_log_file_path().as_path(),
            Self::ETH_PROXY_READY_MARKER,
            Duration::from_secs(30),
        ) {
            tracing::error!(?error, "Failed to start proxy, shutting down gracefully");
            self.shutdown()?;
            return Err(error);
        };

        self.logs_file_to_flush.extend([
            kitchensink_stdout_logs_file,
            kitchensink_stderr_logs_file,
            eth_proxy_stdout_logs_file,
            eth_proxy_stderr_logs_file,
        ]);

        Ok(())
    }
    #[tracing::instrument(skip_all, fields(kitchensink_node_id = self.id))]
    fn extract_balance_from_genesis_file(
        &self,
        genesis_str: &str,
    ) -> anyhow::Result<Vec<(String, u128)>> {
        let genesis_json: JsonValue = serde_json::from_str(genesis_str)?;
        let alloc = genesis_json
            .get("alloc")
            .and_then(|a| a.as_object())
            .ok_or_else(|| anyhow::anyhow!("Missing 'alloc' in genesis"))?;

        let mut balances = Vec::new();
        for (eth_addr, obj) in alloc.iter() {
            let balance_str = obj.get("balance").and_then(|b| b.as_str()).unwrap_or("0");
            let balance = if balance_str.starts_with("0x") {
                u128::from_str_radix(balance_str.trim_start_matches("0x"), 16)?
            } else {
                balance_str.parse::<u128>()?
            };
            let substrate_addr = Self::eth_to_substrate_address(eth_addr)?;
            balances.push((substrate_addr.clone(), balance));
        }
        Ok(balances)
    }

    fn eth_to_substrate_address(eth_addr: &str) -> anyhow::Result<String> {
        let eth_bytes = hex::decode(eth_addr.trim_start_matches("0x"))?;
        if eth_bytes.len() != 20 {
            anyhow::bail!(
                "Invalid Ethereum address length: expected 20 bytes, got {}",
                eth_bytes.len()
            );
        }

        let mut padded = [0xEEu8; 32];
        padded[..20].copy_from_slice(&eth_bytes);

        let account_id = AccountId32::from(padded);
        Ok(account_id.to_ss58check())
    }

    fn wait_ready(logs_file_path: &Path, marker: &str, timeout: Duration) -> anyhow::Result<()> {
        let start_time = std::time::Instant::now();
        let logs_file = OpenOptions::new()
            .read(true)
            .write(false)
            .append(false)
            .truncate(false)
            .open(logs_file_path)?;

        let mut lines = std::io::BufReader::new(logs_file).lines();
        loop {
            if let Some(Ok(line)) = lines.next() {
                if line.contains(marker) {
                    return Ok(());
                }
            }

            if start_time.elapsed() > timeout {
                anyhow::bail!("Timeout waiting for process readiness: {marker}");
            }
        }
    }

    #[tracing::instrument(skip_all, fields(kitchensink_node_id = self.id))]
    pub fn eth_rpc_version(&self) -> anyhow::Result<String> {
        let output = Command::new(&self.eth_proxy_binary)
            .arg("--version")
            .stdin(Stdio::null())
            .stdout(Stdio::piped())
            .stderr(Stdio::null())
            .spawn()?
            .wait_with_output()?
            .stdout;
        Ok(String::from_utf8_lossy(&output).trim().to_string())
    }

    #[tracing::instrument(skip_all, fields(kitchensink_node_id = self.id), level = Level::TRACE)]
    fn kitchensink_stdout_log_file_path(&self) -> PathBuf {
        self.logs_directory
            .join(Self::KITCHENSINK_STDOUT_LOG_FILE_NAME)
    }

    #[tracing::instrument(skip_all, fields(kitchensink_node_id = self.id), level = Level::TRACE)]
    fn kitchensink_stderr_log_file_path(&self) -> PathBuf {
        self.logs_directory
            .join(Self::KITCHENSINK_STDERR_LOG_FILE_NAME)
    }

    #[tracing::instrument(skip_all, fields(kitchensink_node_id = self.id), level = Level::TRACE)]
    fn proxy_stdout_log_file_path(&self) -> PathBuf {
        self.logs_directory.join(Self::PROXY_STDOUT_LOG_FILE_NAME)
    }

    #[tracing::instrument(skip_all, fields(kitchensink_node_id = self.id), level = Level::TRACE)]
    fn proxy_stderr_log_file_path(&self) -> PathBuf {
        self.logs_directory.join(Self::PROXY_STDERR_LOG_FILE_NAME)
    }
}

impl EthereumNode for KitchensinkNode {
    #[tracing::instrument(skip_all, fields(kitchensink_node_id = self.id))]
    fn execute_transaction(
        &self,
        transaction: alloy::rpc::types::TransactionRequest,
    ) -> anyhow::Result<TransactionReceipt> {
        let url = self.rpc_url.clone();
        let wallet = self.wallet.clone();

        tracing::debug!("Submitting transaction: {transaction:#?}");

        tracing::info!("Submitting tx to kitchensink");
        let receipt = execute_transaction(Box::pin(async move {
            Ok(ProviderBuilder::new()
                .wallet(wallet)
                .connect(&url)
                .await?
                .send_transaction(transaction)
                .await?
                .get_receipt()
                .await?)
        }));
        tracing::info!(?receipt, "Submitted tx to kitchensink");
        receipt
    }

    #[tracing::instrument(skip_all, fields(kitchensink_node_id = self.id))]
    fn trace_transaction(
        &self,
        transaction: TransactionReceipt,
    ) -> anyhow::Result<alloy::rpc::types::trace::geth::GethTrace> {
        let url = self.rpc_url.clone();
        let trace_options = GethDebugTracingOptions::prestate_tracer(PreStateConfig {
            diff_mode: Some(true),
            disable_code: None,
            disable_storage: None,
        });

        let wallet = self.wallet.clone();

        trace_transaction(Box::pin(async move {
            Ok(ProviderBuilder::new()
                .wallet(wallet)
                .connect(&url)
                .await?
                .debug_trace_transaction(transaction.transaction_hash, trace_options)
                .await?)
        }))
    }

    #[tracing::instrument(skip_all, fields(kitchensink_node_id = self.id))]
    fn state_diff(&self, transaction: TransactionReceipt) -> anyhow::Result<DiffMode> {
        match self
            .trace_transaction(transaction)?
            .try_into_pre_state_frame()?
        {
            PreStateFrame::Diff(diff) => Ok(diff),
            _ => anyhow::bail!("expected a diff mode trace"),
        }
    }

    #[tracing::instrument(skip_all, fields(kitchensink_node_id = self.id))]
    fn fetch_add_nonce(&self, address: Address) -> anyhow::Result<u64> {
        let url = self.rpc_url.clone();
        let wallet = self.wallet.clone();

        let onchain_nonce = fetch_onchain_nonce(url, wallet, address)?;

        let mut nonces = self.nonces.lock().unwrap();
        let current = nonces.entry(address).or_insert(onchain_nonce);
        let value = *current;
        *current += 1;
        Ok(value)
    }
}

impl Node for KitchensinkNode {
    fn new(config: &Arguments) -> Self {
        let kitchensink_directory = config.directory().join(Self::BASE_DIRECTORY);
        let id = NODE_COUNT.fetch_add(1, Ordering::SeqCst);
        let base_directory = kitchensink_directory.join(id.to_string());
        let logs_directory = base_directory.join(Self::LOGS_DIRECTORY);

        Self {
            id,
            substrate_binary: config.kitchensink.clone(),
            eth_proxy_binary: config.eth_proxy.clone(),
            rpc_url: String::new(),
            wallet: config.wallet(),
            base_directory,
            logs_directory,
            process_substrate: None,
            process_proxy: None,
            nonces: Mutex::new(HashMap::new()),
            // We know that we only need to be storing 4 files so we can specify that when creating
            // the vector. It's the stdout and stderr of the substrate-node and the eth-rpc.
            logs_file_to_flush: Vec::with_capacity(4),
        }
    }

    #[tracing::instrument(skip_all, fields(kitchensink_node_id = self.id))]
    fn connection_string(&self) -> String {
        self.rpc_url.clone()
    }

    #[tracing::instrument(skip_all, fields(kitchensink_node_id = self.id))]
    fn shutdown(&mut self) -> anyhow::Result<()> {
        // Terminate the processes in a graceful manner to allow for the output to be flushed.
        if let Some(mut child) = self.process_proxy.take() {
            child
                .kill()
                .map_err(|error| anyhow::anyhow!("Failed to kill the proxy process: {error:?}"))?;
        }
        if let Some(mut child) = self.process_substrate.take() {
            child.kill().map_err(|error| {
                anyhow::anyhow!("Failed to kill the substrate process: {error:?}")
            })?;
        }

        // Flushing the files that we're using for keeping the logs before shutdown.
        for file in self.logs_file_to_flush.iter_mut() {
            file.flush()?
        }

        // Remove the node's database so that subsequent runs do not run on the same database. We
        // ignore the error just in case the directory didn't exist in the first place and therefore
        // there's nothing to be deleted.
        let _ = remove_dir_all(self.base_directory.join(Self::DATA_DIRECTORY));

        Ok(())
    }

    #[tracing::instrument(skip_all, fields(kitchensink_node_id = self.id))]
    fn spawn(&mut self, genesis: String) -> anyhow::Result<()> {
        self.init(&genesis)?.spawn_process()
    }

    #[tracing::instrument(skip_all, fields(kitchensink_node_id = self.id))]
    fn version(&self) -> anyhow::Result<String> {
        let output = Command::new(&self.substrate_binary)
            .arg("--version")
            .stdin(Stdio::null())
            .stdout(Stdio::piped())
            .stderr(Stdio::null())
            .spawn()?
            .wait_with_output()?
            .stdout;
        Ok(String::from_utf8_lossy(&output).into())
    }
}

impl Drop for KitchensinkNode {
    #[tracing::instrument(skip_all, fields(kitchensink_node_id = self.id))]
    fn drop(&mut self) {
        self.shutdown().expect("Failed to shutdown")
    }
}

#[cfg(test)]
mod tests {
    use alloy::rpc::types::TransactionRequest;
    use revive_dt_config::Arguments;
    use std::path::PathBuf;
    use temp_dir::TempDir;

    use std::fs;

    use super::*;
    use crate::{GENESIS_JSON, Node};

    fn test_config() -> (Arguments, TempDir) {
        let mut config = Arguments::default();
        let temp_dir = TempDir::new().unwrap();

        config.working_directory = temp_dir.path().to_path_buf().into();

        config.kitchensink = PathBuf::from("substrate-node");
        config.eth_proxy = PathBuf::from("eth-rpc");

        (config, temp_dir)
    }

    #[tokio::test]
    async fn node_mines_simple_transfer_transaction_and_returns_receipt() {
        // Arrange
        let (args, _temp_dir) = test_config();
        let mut node = KitchensinkNode::new(&args);
        node.spawn(GENESIS_JSON.to_owned())
            .expect("Failed to spawn the node");

        let provider = ProviderBuilder::new()
            .network::<KitchenSinkNetwork>()
            .wallet(args.wallet())
            .connect(&node.rpc_url)
            .await
            .expect("Failed to create provider");

        let account_address = args.wallet().default_signer().address();
        let transaction = TransactionRequest::default()
            .to(account_address)
            .value(U256::from(100_000_000_000_000u128));

        // Act
        let receipt = provider.send_transaction(transaction).await;

        // Assert
        let _ = receipt
            .expect("Failed to send the transfer transaction")
            .get_receipt()
            .await
            .expect("Failed to get the receipt for the transfer");
    }

    #[test]
    fn test_init_generates_chainspec_with_balances() {
        let genesis_content = r#"
        {
            "alloc": {
                "90F8bf6A479f320ead074411a4B0e7944Ea8c9C1": {
                    "balance": "1000000000000000000"
                },
                "Ab8483F64d9C6d1EcF9b849Ae677dD3315835cb2": {
                    "balance": "2000000000000000000"
                }
            }
        }
        "#;

        let mut dummy_node = KitchensinkNode::new(&test_config().0);

        // Call `init()`
        dummy_node.init(genesis_content).expect("init failed");

        // Check that the patched chainspec file was generated
        let final_chainspec_path = dummy_node
            .base_directory
            .join(KitchensinkNode::CHAIN_SPEC_JSON_FILE);
        assert!(final_chainspec_path.exists(), "Chainspec file should exist");

        let contents = fs::read_to_string(&final_chainspec_path).expect("Failed to read chainspec");

        // Validate that the Substrate addresses derived from the Ethereum addresses are in the file
        let first_eth_addr =
            KitchensinkNode::eth_to_substrate_address("90F8bf6A479f320ead074411a4B0e7944Ea8c9C1")
                .unwrap();
        let second_eth_addr =
            KitchensinkNode::eth_to_substrate_address("Ab8483F64d9C6d1EcF9b849Ae677dD3315835cb2")
                .unwrap();

        assert!(
            contents.contains(&first_eth_addr),
            "Chainspec should contain Substrate address for first Ethereum account"
        );
        assert!(
            contents.contains(&second_eth_addr),
            "Chainspec should contain Substrate address for second Ethereum account"
        );
    }

    #[test]
    fn test_parse_genesis_alloc() {
        // Create test genesis file
        let genesis_json = r#"
        {
          "alloc": {
            "0x90F8bf6A479f320ead074411a4B0e7944Ea8c9C1": { "balance": "1000000000000000000" },
            "0x0000000000000000000000000000000000000000": { "balance": "0xDE0B6B3A7640000" },
            "0xffffffffffffffffffffffffffffffffffffffff": { "balance": "123456789" }
          }
        }
        "#;

        let node = KitchensinkNode::new(&test_config().0);

        let result = node
            .extract_balance_from_genesis_file(genesis_json)
            .unwrap();

        let result_map: std::collections::HashMap<_, _> = result.into_iter().collect();

        assert_eq!(
            result_map.get("5FLneRcWAfk3X3tg6PuGyLNGAquPAZez5gpqvyuf3yUK8VaV"),
            Some(&1_000_000_000_000_000_000u128)
        );

        assert_eq!(
            result_map.get("5C4hrfjw9DjXZTzV3MwzrrAr9P1MLDHajjSidz9bR544LEq1"),
            Some(&1_000_000_000_000_000_000u128)
        );

        assert_eq!(
            result_map.get("5HrN7fHLXWcFiXPwwtq2EkSGns9eMmoUQnbVKweNz3VVr6N4"),
            Some(&123_456_789u128)
        );
    }

    #[test]
    fn print_eth_to_substrate_mappings() {
        let eth_addresses = vec![
            "0x90F8bf6A479f320ead074411a4B0e7944Ea8c9C1",
            "0xffffffffffffffffffffffffffffffffffffffff",
            "90F8bf6A479f320ead074411a4B0e7944Ea8c9C1",
        ];

        for eth_addr in eth_addresses {
            let ss58 = KitchensinkNode::eth_to_substrate_address(eth_addr).unwrap();

            println!("Ethereum: {eth_addr} -> Substrate SS58: {ss58}");
        }
    }

    #[test]
    fn test_eth_to_substrate_address() {
        let cases = vec![
            (
                "0x90F8bf6A479f320ead074411a4B0e7944Ea8c9C1",
                "5FLneRcWAfk3X3tg6PuGyLNGAquPAZez5gpqvyuf3yUK8VaV",
            ),
            (
                "90F8bf6A479f320ead074411a4B0e7944Ea8c9C1",
                "5FLneRcWAfk3X3tg6PuGyLNGAquPAZez5gpqvyuf3yUK8VaV",
            ),
            (
                "0x0000000000000000000000000000000000000000",
                "5C4hrfjw9DjXZTzV3MwzrrAr9P1MLDHajjSidz9bR544LEq1",
            ),
            (
                "0xffffffffffffffffffffffffffffffffffffffff",
                "5HrN7fHLXWcFiXPwwtq2EkSGns9eMmoUQnbVKweNz3VVr6N4",
            ),
        ];

        for (eth_addr, expected_ss58) in cases {
            let result = KitchensinkNode::eth_to_substrate_address(eth_addr).unwrap();
            assert_eq!(
                result, expected_ss58,
                "Mismatch for Ethereum address {eth_addr}"
            );
        }
    }

    #[test]
    fn spawn_works() {
        let (config, _temp_dir) = test_config();

        let mut node = KitchensinkNode::new(&config);
        node.spawn(GENESIS_JSON.to_string()).unwrap();
    }

    #[test]
    fn version_works() {
        let (config, _temp_dir) = test_config();

        let node = KitchensinkNode::new(&config);
        let version = node.version().unwrap();

        assert!(
            version.starts_with("substrate-node"),
            "Expected substrate-node version string, got: {version}"
        );
    }

    #[test]
    fn eth_rpc_version_works() {
        let (config, _temp_dir) = test_config();

        let node = KitchensinkNode::new(&config);
        let version = node.eth_rpc_version().unwrap();

        assert!(
            version.starts_with("pallet-revive-eth-rpc"),
            "Expected eth-rpc version string, got: {version}"
        );
    }
}<|MERGE_RESOLUTION|>--- conflicted
+++ resolved
@@ -12,15 +12,21 @@
 };
 
 use alloy::{
+    consensus::{BlockHeader, TxEnvelope},
     hex,
-    network::EthereumWallet,
-    primitives::Address,
+    network::{
+        Ethereum, EthereumWallet, Network, TransactionBuilder, TransactionBuilderError,
+        UnbuiltTransactionError,
+    },
+    primitives::{Address, B64, B256, BlockNumber, Bloom, Bytes, U256},
     providers::{Provider, ProviderBuilder, ext::DebugApi},
     rpc::types::{
         TransactionReceipt,
+        eth::{Block, Header, Transaction},
         trace::geth::{DiffMode, GethDebugTracingOptions, PreStateConfig, PreStateFrame},
     },
 };
+use serde::{Deserialize, Serialize};
 use serde_json::{Value as JsonValue, json};
 use sp_core::crypto::Ss58Codec;
 use sp_runtime::AccountId32;
@@ -153,10 +159,6 @@
         };
 
         // Start Substrate node
-<<<<<<< HEAD
-        let mut substrate_process = Command::new(&self.substrate_binary)
-            .arg("--dev")
-=======
         let kitchensink_stdout_logs_file = open_options
             .clone()
             .open(self.kitchensink_stdout_log_file_path())?;
@@ -164,7 +166,7 @@
             .clone()
             .open(self.kitchensink_stderr_log_file_path())?;
         self.process_substrate = Command::new(&self.substrate_binary)
->>>>>>> 4e234aa1
+            .arg("--dev")
             .arg("--chain")
             .arg(chainspec_path)
             .arg("--base-path")
@@ -347,6 +349,7 @@
         tracing::info!("Submitting tx to kitchensink");
         let receipt = execute_transaction(Box::pin(async move {
             Ok(ProviderBuilder::new()
+                .network::<KitchenSinkNetwork>()
                 .wallet(wallet)
                 .connect(&url)
                 .await?
@@ -375,6 +378,7 @@
 
         trace_transaction(Box::pin(async move {
             Ok(ProviderBuilder::new()
+                .network::<KitchenSinkNetwork>()
                 .wallet(wallet)
                 .connect(&url)
                 .await?
@@ -488,6 +492,427 @@
     #[tracing::instrument(skip_all, fields(kitchensink_node_id = self.id))]
     fn drop(&mut self) {
         self.shutdown().expect("Failed to shutdown")
+    }
+}
+
+#[derive(Debug, Clone, Copy, PartialEq, Eq, PartialOrd, Ord, Hash)]
+struct KitchenSinkNetwork;
+
+impl Network for KitchenSinkNetwork {
+    type TxType = <Ethereum as Network>::TxType;
+
+    type TxEnvelope = <Ethereum as Network>::TxEnvelope;
+
+    type UnsignedTx = <Ethereum as Network>::UnsignedTx;
+
+    type ReceiptEnvelope = <Ethereum as Network>::ReceiptEnvelope;
+
+    type Header = KitchenSinkHeader;
+
+    type TransactionRequest = <Ethereum as Network>::TransactionRequest;
+
+    type TransactionResponse = <Ethereum as Network>::TransactionResponse;
+
+    type ReceiptResponse = <Ethereum as Network>::ReceiptResponse;
+
+    type HeaderResponse = Header<KitchenSinkHeader>;
+
+    type BlockResponse = Block<Transaction<TxEnvelope>, Header<KitchenSinkHeader>>;
+}
+
+impl TransactionBuilder<KitchenSinkNetwork> for <Ethereum as Network>::TransactionRequest {
+    fn chain_id(&self) -> Option<alloy::primitives::ChainId> {
+        <<Ethereum as Network>::TransactionRequest as TransactionBuilder<Ethereum>>::chain_id(self)
+    }
+
+    fn set_chain_id(&mut self, chain_id: alloy::primitives::ChainId) {
+        <<Ethereum as Network>::TransactionRequest as TransactionBuilder<Ethereum>>::set_chain_id(
+            self, chain_id,
+        )
+    }
+
+    fn nonce(&self) -> Option<u64> {
+        <<Ethereum as Network>::TransactionRequest as TransactionBuilder<Ethereum>>::nonce(self)
+    }
+
+    fn set_nonce(&mut self, nonce: u64) {
+        <<Ethereum as Network>::TransactionRequest as TransactionBuilder<Ethereum>>::set_nonce(
+            self, nonce,
+        )
+    }
+
+    fn input(&self) -> Option<&alloy::primitives::Bytes> {
+        <<Ethereum as Network>::TransactionRequest as TransactionBuilder<Ethereum>>::input(self)
+    }
+
+    fn set_input<T: Into<alloy::primitives::Bytes>>(&mut self, input: T) {
+        <<Ethereum as Network>::TransactionRequest as TransactionBuilder<Ethereum>>::set_input(
+            self, input,
+        )
+    }
+
+    fn from(&self) -> Option<Address> {
+        <<Ethereum as Network>::TransactionRequest as TransactionBuilder<Ethereum>>::from(self)
+    }
+
+    fn set_from(&mut self, from: Address) {
+        <<Ethereum as Network>::TransactionRequest as TransactionBuilder<Ethereum>>::set_from(
+            self, from,
+        )
+    }
+
+    fn kind(&self) -> Option<alloy::primitives::TxKind> {
+        <<Ethereum as Network>::TransactionRequest as TransactionBuilder<Ethereum>>::kind(self)
+    }
+
+    fn clear_kind(&mut self) {
+        <<Ethereum as Network>::TransactionRequest as TransactionBuilder<Ethereum>>::clear_kind(
+            self,
+        )
+    }
+
+    fn set_kind(&mut self, kind: alloy::primitives::TxKind) {
+        <<Ethereum as Network>::TransactionRequest as TransactionBuilder<Ethereum>>::set_kind(
+            self, kind,
+        )
+    }
+
+    fn value(&self) -> Option<alloy::primitives::U256> {
+        <<Ethereum as Network>::TransactionRequest as TransactionBuilder<Ethereum>>::value(self)
+    }
+
+    fn set_value(&mut self, value: alloy::primitives::U256) {
+        <<Ethereum as Network>::TransactionRequest as TransactionBuilder<Ethereum>>::set_value(
+            self, value,
+        )
+    }
+
+    fn gas_price(&self) -> Option<u128> {
+        <<Ethereum as Network>::TransactionRequest as TransactionBuilder<Ethereum>>::gas_price(self)
+    }
+
+    fn set_gas_price(&mut self, gas_price: u128) {
+        <<Ethereum as Network>::TransactionRequest as TransactionBuilder<Ethereum>>::set_gas_price(
+            self, gas_price,
+        )
+    }
+
+    fn max_fee_per_gas(&self) -> Option<u128> {
+        <<Ethereum as Network>::TransactionRequest as TransactionBuilder<Ethereum>>::max_fee_per_gas(
+            self,
+        )
+    }
+
+    fn set_max_fee_per_gas(&mut self, max_fee_per_gas: u128) {
+        <<Ethereum as Network>::TransactionRequest as TransactionBuilder<Ethereum>>::set_max_fee_per_gas(
+            self, max_fee_per_gas
+        )
+    }
+
+    fn max_priority_fee_per_gas(&self) -> Option<u128> {
+        <<Ethereum as Network>::TransactionRequest as TransactionBuilder<Ethereum>>::max_priority_fee_per_gas(
+            self,
+        )
+    }
+
+    fn set_max_priority_fee_per_gas(&mut self, max_priority_fee_per_gas: u128) {
+        <<Ethereum as Network>::TransactionRequest as TransactionBuilder<Ethereum>>::set_max_priority_fee_per_gas(
+            self, max_priority_fee_per_gas
+        )
+    }
+
+    fn gas_limit(&self) -> Option<u64> {
+        <<Ethereum as Network>::TransactionRequest as TransactionBuilder<Ethereum>>::gas_limit(self)
+    }
+
+    fn set_gas_limit(&mut self, gas_limit: u64) {
+        <<Ethereum as Network>::TransactionRequest as TransactionBuilder<Ethereum>>::set_gas_limit(
+            self, gas_limit,
+        )
+    }
+
+    fn access_list(&self) -> Option<&alloy::rpc::types::AccessList> {
+        <<Ethereum as Network>::TransactionRequest as TransactionBuilder<Ethereum>>::access_list(
+            self,
+        )
+    }
+
+    fn set_access_list(&mut self, access_list: alloy::rpc::types::AccessList) {
+        <<Ethereum as Network>::TransactionRequest as TransactionBuilder<Ethereum>>::set_access_list(
+            self,
+            access_list,
+        )
+    }
+
+    fn complete_type(
+        &self,
+        ty: <KitchenSinkNetwork as Network>::TxType,
+    ) -> Result<(), Vec<&'static str>> {
+        <<Ethereum as Network>::TransactionRequest as TransactionBuilder<Ethereum>>::complete_type(
+            self, ty,
+        )
+    }
+
+    fn can_submit(&self) -> bool {
+        <<Ethereum as Network>::TransactionRequest as TransactionBuilder<Ethereum>>::can_submit(
+            self,
+        )
+    }
+
+    fn can_build(&self) -> bool {
+        <<Ethereum as Network>::TransactionRequest as TransactionBuilder<Ethereum>>::can_build(self)
+    }
+
+    fn output_tx_type(&self) -> <KitchenSinkNetwork as Network>::TxType {
+        <<Ethereum as Network>::TransactionRequest as TransactionBuilder<Ethereum>>::output_tx_type(
+            self,
+        )
+    }
+
+    fn output_tx_type_checked(&self) -> Option<<KitchenSinkNetwork as Network>::TxType> {
+        <<Ethereum as Network>::TransactionRequest as TransactionBuilder<Ethereum>>::output_tx_type_checked(
+            self,
+        )
+    }
+
+    fn prep_for_submission(&mut self) {
+        <<Ethereum as Network>::TransactionRequest as TransactionBuilder<Ethereum>>::prep_for_submission(
+            self,
+        )
+    }
+
+    fn build_unsigned(
+        self,
+    ) -> alloy::network::BuildResult<<KitchenSinkNetwork as Network>::UnsignedTx, KitchenSinkNetwork>
+    {
+        let result = <<Ethereum as Network>::TransactionRequest as TransactionBuilder<Ethereum>>::build_unsigned(
+            self,
+        );
+        match result {
+            Ok(unsigned_tx) => Ok(unsigned_tx),
+            Err(UnbuiltTransactionError { request, error }) => {
+                Err(UnbuiltTransactionError::<KitchenSinkNetwork> {
+                    request,
+                    error: match error {
+                        TransactionBuilderError::InvalidTransactionRequest(tx_type, items) => {
+                            TransactionBuilderError::InvalidTransactionRequest(tx_type, items)
+                        }
+                        TransactionBuilderError::UnsupportedSignatureType => {
+                            TransactionBuilderError::UnsupportedSignatureType
+                        }
+                        TransactionBuilderError::Signer(error) => {
+                            TransactionBuilderError::Signer(error)
+                        }
+                        TransactionBuilderError::Custom(error) => {
+                            TransactionBuilderError::Custom(error)
+                        }
+                    },
+                })
+            }
+        }
+    }
+
+    async fn build<W: alloy::network::NetworkWallet<KitchenSinkNetwork>>(
+        self,
+        wallet: &W,
+    ) -> Result<
+        <KitchenSinkNetwork as Network>::TxEnvelope,
+        TransactionBuilderError<KitchenSinkNetwork>,
+    > {
+        Ok(wallet.sign_request(self).await?)
+    }
+}
+
+#[derive(Clone, Debug, PartialEq, Eq, Hash, Serialize, Deserialize)]
+#[serde(rename_all = "camelCase")]
+pub struct KitchenSinkHeader {
+    /// The Keccak 256-bit hash of the parent
+    /// block’s header, in its entirety; formally Hp.
+    pub parent_hash: B256,
+    /// The Keccak 256-bit hash of the ommers list portion of this block; formally Ho.
+    #[serde(rename = "sha3Uncles", alias = "ommersHash")]
+    pub ommers_hash: B256,
+    /// The 160-bit address to which all fees collected from the successful mining of this block
+    /// be transferred; formally Hc.
+    #[serde(rename = "miner", alias = "beneficiary")]
+    pub beneficiary: Address,
+    /// The Keccak 256-bit hash of the root node of the state trie, after all transactions are
+    /// executed and finalisations applied; formally Hr.
+    pub state_root: B256,
+    /// The Keccak 256-bit hash of the root node of the trie structure populated with each
+    /// transaction in the transactions list portion of the block; formally Ht.
+    pub transactions_root: B256,
+    /// The Keccak 256-bit hash of the root node of the trie structure populated with the receipts
+    /// of each transaction in the transactions list portion of the block; formally He.
+    pub receipts_root: B256,
+    /// The Bloom filter composed from indexable information (logger address and log topics)
+    /// contained in each log entry from the receipt of each transaction in the transactions list;
+    /// formally Hb.
+    pub logs_bloom: Bloom,
+    /// A scalar value corresponding to the difficulty level of this block. This can be calculated
+    /// from the previous block’s difficulty level and the timestamp; formally Hd.
+    pub difficulty: U256,
+    /// A scalar value equal to the number of ancestor blocks. The genesis block has a number of
+    /// zero; formally Hi.
+    #[serde(with = "alloy::serde::quantity")]
+    pub number: BlockNumber,
+    /// A scalar value equal to the current limit of gas expenditure per block; formally Hl.
+    // This is the main difference over the Ethereum network implementation. We use u128 here and
+    // not u64.
+    #[serde(with = "alloy::serde::quantity")]
+    pub gas_limit: u128,
+    /// A scalar value equal to the total gas used in transactions in this block; formally Hg.
+    #[serde(with = "alloy::serde::quantity")]
+    pub gas_used: u64,
+    /// A scalar value equal to the reasonable output of Unix’s time() at this block’s inception;
+    /// formally Hs.
+    #[serde(with = "alloy::serde::quantity")]
+    pub timestamp: u64,
+    /// An arbitrary byte array containing data relevant to this block. This must be 32 bytes or
+    /// fewer; formally Hx.
+    pub extra_data: Bytes,
+    /// A 256-bit hash which, combined with the
+    /// nonce, proves that a sufficient amount of computation has been carried out on this block;
+    /// formally Hm.
+    pub mix_hash: B256,
+    /// A 64-bit value which, combined with the mixhash, proves that a sufficient amount of
+    /// computation has been carried out on this block; formally Hn.
+    pub nonce: B64,
+    /// A scalar representing EIP1559 base fee which can move up or down each block according
+    /// to a formula which is a function of gas used in parent block and gas target
+    /// (block gas limit divided by elasticity multiplier) of parent block.
+    /// The algorithm results in the base fee per gas increasing when blocks are
+    /// above the gas target, and decreasing when blocks are below the gas target. The base fee per
+    /// gas is burned.
+    #[serde(
+        default,
+        with = "alloy::serde::quantity::opt",
+        skip_serializing_if = "Option::is_none"
+    )]
+    pub base_fee_per_gas: Option<u64>,
+    /// The Keccak 256-bit hash of the withdrawals list portion of this block.
+    /// <https://eips.ethereum.org/EIPS/eip-4895>
+    #[serde(default, skip_serializing_if = "Option::is_none")]
+    pub withdrawals_root: Option<B256>,
+    /// The total amount of blob gas consumed by the transactions within the block, added in
+    /// EIP-4844.
+    #[serde(
+        default,
+        with = "alloy::serde::quantity::opt",
+        skip_serializing_if = "Option::is_none"
+    )]
+    pub blob_gas_used: Option<u64>,
+    /// A running total of blob gas consumed in excess of the target, prior to the block. Blocks
+    /// with above-target blob gas consumption increase this value, blocks with below-target blob
+    /// gas consumption decrease it (bounded at 0). This was added in EIP-4844.
+    #[serde(
+        default,
+        with = "alloy::serde::quantity::opt",
+        skip_serializing_if = "Option::is_none"
+    )]
+    pub excess_blob_gas: Option<u64>,
+    /// The hash of the parent beacon block's root is included in execution blocks, as proposed by
+    /// EIP-4788.
+    ///
+    /// This enables trust-minimized access to consensus state, supporting staking pools, bridges,
+    /// and more.
+    ///
+    /// The beacon roots contract handles root storage, enhancing Ethereum's functionalities.
+    #[serde(default, skip_serializing_if = "Option::is_none")]
+    pub parent_beacon_block_root: Option<B256>,
+    /// The Keccak 256-bit hash of the an RLP encoded list with each
+    /// [EIP-7685] request in the block body.
+    ///
+    /// [EIP-7685]: https://eips.ethereum.org/EIPS/eip-7685
+    #[serde(default, skip_serializing_if = "Option::is_none")]
+    pub requests_hash: Option<B256>,
+}
+
+impl BlockHeader for KitchenSinkHeader {
+    fn parent_hash(&self) -> B256 {
+        self.parent_hash
+    }
+
+    fn ommers_hash(&self) -> B256 {
+        self.ommers_hash
+    }
+
+    fn beneficiary(&self) -> Address {
+        self.beneficiary
+    }
+
+    fn state_root(&self) -> B256 {
+        self.state_root
+    }
+
+    fn transactions_root(&self) -> B256 {
+        self.transactions_root
+    }
+
+    fn receipts_root(&self) -> B256 {
+        self.receipts_root
+    }
+
+    fn withdrawals_root(&self) -> Option<B256> {
+        self.withdrawals_root
+    }
+
+    fn logs_bloom(&self) -> Bloom {
+        self.logs_bloom
+    }
+
+    fn difficulty(&self) -> U256 {
+        self.difficulty
+    }
+
+    fn number(&self) -> BlockNumber {
+        self.number
+    }
+
+    // There's sadly nothing that we can do about this. We're required to implement this trait on
+    // any type that represents a header and the gas limit type used here is a u64.
+    fn gas_limit(&self) -> u64 {
+        self.gas_limit.try_into().unwrap_or(u64::MAX)
+    }
+
+    fn gas_used(&self) -> u64 {
+        self.gas_used
+    }
+
+    fn timestamp(&self) -> u64 {
+        self.timestamp
+    }
+
+    fn mix_hash(&self) -> Option<B256> {
+        Some(self.mix_hash)
+    }
+
+    fn nonce(&self) -> Option<B64> {
+        Some(self.nonce)
+    }
+
+    fn base_fee_per_gas(&self) -> Option<u64> {
+        self.base_fee_per_gas
+    }
+
+    fn blob_gas_used(&self) -> Option<u64> {
+        self.blob_gas_used
+    }
+
+    fn excess_blob_gas(&self) -> Option<u64> {
+        self.excess_blob_gas
+    }
+
+    fn parent_beacon_block_root(&self) -> Option<B256> {
+        self.parent_beacon_block_root
+    }
+
+    fn requests_hash(&self) -> Option<B256> {
+        self.requests_hash
+    }
+
+    fn extra_data(&self) -> &Bytes {
+        &self.extra_data
     }
 }
 
