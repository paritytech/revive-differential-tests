use std::{
    collections::HashMap,
    fs::{File, OpenOptions, create_dir_all, remove_dir_all},
    io::{BufRead, Write},
    path::{Path, PathBuf},
    process::{Child, Command, Stdio},
    sync::{
        Mutex,
        atomic::{AtomicU32, Ordering},
    },
    time::Duration,
};

use alloy::{
    consensus::{BlockHeader, TxEnvelope},
<<<<<<< HEAD
=======
    eips::BlockNumberOrTag,
>>>>>>> cac22201
    hex,
    network::{
        Ethereum, EthereumWallet, Network, TransactionBuilder, TransactionBuilderError,
        UnbuiltTransactionError,
    },
<<<<<<< HEAD
    primitives::{Address, B64, B256, BlockNumber, Bloom, Bytes, U256},
    providers::{Provider, ProviderBuilder, ext::DebugApi},
=======
    primitives::{Address, B64, B256, BlockHash, BlockNumber, BlockTimestamp, Bloom, Bytes, U256},
    providers::{
        Provider, ProviderBuilder,
        ext::DebugApi,
        fillers::{FillProvider, TxFiller},
    },
>>>>>>> cac22201
    rpc::types::{
        TransactionReceipt,
        eth::{Block, Header, Transaction},
        trace::geth::{DiffMode, GethDebugTracingOptions, PreStateConfig, PreStateFrame},
    },
};
use serde::{Deserialize, Serialize};
use serde_json::{Value as JsonValue, json};
use sp_core::crypto::Ss58Codec;
use sp_runtime::AccountId32;
use tracing::Level;

use revive_dt_config::Arguments;
use revive_dt_node_interaction::{BlockingExecutor, EthereumNode};

use crate::Node;

static NODE_COUNT: AtomicU32 = AtomicU32::new(0);

#[derive(Debug)]
pub struct KitchensinkNode {
    id: u32,
    substrate_binary: PathBuf,
    eth_proxy_binary: PathBuf,
    rpc_url: String,
    wallet: EthereumWallet,
    base_directory: PathBuf,
    logs_directory: PathBuf,
    process_substrate: Option<Child>,
    process_proxy: Option<Child>,
    nonces: Mutex<HashMap<Address, u64>>,
    /// This vector stores [`File`] objects that we use for logging which we want to flush when the
    /// node object is dropped. We do not store them in a structured fashion at the moment (in
    /// separate fields) as the logic that we need to apply to them is all the same regardless of
    /// what it belongs to, we just want to flush them on [`Drop`] of the node.
    logs_file_to_flush: Vec<File>,
}

impl KitchensinkNode {
    const BASE_DIRECTORY: &str = "kitchensink";
    const LOGS_DIRECTORY: &str = "logs";
    const DATA_DIRECTORY: &str = "chains";

    const SUBSTRATE_READY_MARKER: &str = "Running JSON-RPC server";
    const ETH_PROXY_READY_MARKER: &str = "Running JSON-RPC server";
    const CHAIN_SPEC_JSON_FILE: &str = "template_chainspec.json";
    const BASE_SUBSTRATE_RPC_PORT: u16 = 9944;
    const BASE_PROXY_RPC_PORT: u16 = 8545;

    const SUBSTRATE_LOG_ENV: &str = "error,evm=debug,sc_rpc_server=info,runtime::revive=debug";
    const PROXY_LOG_ENV: &str = "info,eth-rpc=debug";

    const KITCHENSINK_STDOUT_LOG_FILE_NAME: &str = "node_stdout.log";
    const KITCHENSINK_STDERR_LOG_FILE_NAME: &str = "node_stderr.log";

    const PROXY_STDOUT_LOG_FILE_NAME: &str = "proxy_stdout.log";
    const PROXY_STDERR_LOG_FILE_NAME: &str = "proxy_stderr.log";

    #[tracing::instrument(skip_all, fields(kitchensink_node_id = self.id))]
    fn init(&mut self, genesis: &str) -> anyhow::Result<&mut Self> {
        create_dir_all(&self.base_directory)?;
        create_dir_all(&self.logs_directory)?;

        let template_chainspec_path = self.base_directory.join(Self::CHAIN_SPEC_JSON_FILE);

        // Note: we do not pipe the logs of this process to a separate file since this is just a
        // once-off export of the default chain spec and not part of the long-running node process.
        let output = Command::new(&self.substrate_binary)
            .arg("export-chain-spec")
            .arg("--chain")
            .arg("dev")
            .output()?;

        if !output.status.success() {
            anyhow::bail!(
                "substrate-node export-chain-spec failed: {}",
                String::from_utf8_lossy(&output.stderr)
            );
        }

        let content = String::from_utf8(output.stdout)?;
        let mut chainspec_json: JsonValue = serde_json::from_str(&content)?;

        let existing_chainspec_balances =
            chainspec_json["genesis"]["runtimeGenesis"]["patch"]["balances"]["balances"]
                .as_array()
                .cloned()
                .unwrap_or_default();

        let mut merged_balances: Vec<(String, u128)> = existing_chainspec_balances
            .into_iter()
            .filter_map(|val| {
                if let Some(arr) = val.as_array() {
                    if arr.len() == 2 {
                        let account = arr[0].as_str()?.to_string();
                        let balance = arr[1].as_f64()? as u128;
                        return Some((account, balance));
                    }
                }
                None
            })
            .collect();
        let mut eth_balances = self.extract_balance_from_genesis_file(genesis)?;
        merged_balances.append(&mut eth_balances);

        chainspec_json["genesis"]["runtimeGenesis"]["patch"]["balances"]["balances"] =
            json!(merged_balances);

        serde_json::to_writer_pretty(
            std::fs::File::create(&template_chainspec_path)?,
            &chainspec_json,
        )?;
        Ok(self)
    }

    #[tracing::instrument(skip_all, fields(kitchensink_node_id = self.id))]
    fn spawn_process(&mut self) -> anyhow::Result<()> {
        let substrate_rpc_port = Self::BASE_SUBSTRATE_RPC_PORT + self.id as u16;
        let proxy_rpc_port = Self::BASE_PROXY_RPC_PORT + self.id as u16;

        self.rpc_url = format!("http://127.0.0.1:{proxy_rpc_port}");

        let chainspec_path = self.base_directory.join(Self::CHAIN_SPEC_JSON_FILE);

        // This is the `OpenOptions` that we wish to use for all of the log files that we will be
        // opening in this method. We need to construct it in this way to:
        // 1. Be consistent
        // 2. Less verbose and more dry
        // 3. Because the builder pattern uses mutable references so we need to get around that.
        let open_options = {
            let mut options = OpenOptions::new();
            options.create(true).truncate(true).write(true);
            options
        };

        // Start Substrate node
        let kitchensink_stdout_logs_file = open_options
            .clone()
            .open(self.kitchensink_stdout_log_file_path())?;
        let kitchensink_stderr_logs_file = open_options
            .clone()
            .open(self.kitchensink_stderr_log_file_path())?;
        self.process_substrate = Command::new(&self.substrate_binary)
            .arg("--dev")
            .arg("--chain")
            .arg(chainspec_path)
            .arg("--base-path")
            .arg(&self.base_directory)
            .arg("--rpc-port")
            .arg(substrate_rpc_port.to_string())
            .arg("--name")
            .arg(format!("revive-kitchensink-{}", self.id))
            .arg("--force-authoring")
            .arg("--rpc-methods")
            .arg("Unsafe")
            .arg("--rpc-cors")
            .arg("all")
            .env("RUST_LOG", Self::SUBSTRATE_LOG_ENV)
            .stdout(kitchensink_stdout_logs_file.try_clone()?)
            .stderr(kitchensink_stderr_logs_file.try_clone()?)
            .spawn()?
            .into();

        // Give the node a moment to boot
        if let Err(error) = Self::wait_ready(
            self.kitchensink_stderr_log_file_path().as_path(),
            Self::SUBSTRATE_READY_MARKER,
            Duration::from_secs(30),
        ) {
            tracing::error!(
                ?error,
                "Failed to start substrate, shutting down gracefully"
            );
            self.shutdown()?;
            return Err(error);
        };

        let eth_proxy_stdout_logs_file = open_options
            .clone()
            .open(self.proxy_stdout_log_file_path())?;
        let eth_proxy_stderr_logs_file = open_options.open(self.proxy_stderr_log_file_path())?;
        self.process_proxy = Command::new(&self.eth_proxy_binary)
            .arg("--dev")
            .arg("--rpc-port")
            .arg(proxy_rpc_port.to_string())
            .arg("--node-rpc-url")
            .arg(format!("ws://127.0.0.1:{substrate_rpc_port}"))
            .env("RUST_LOG", Self::PROXY_LOG_ENV)
            .stdout(eth_proxy_stdout_logs_file.try_clone()?)
            .stderr(eth_proxy_stderr_logs_file.try_clone()?)
            .spawn()?
            .into();

        if let Err(error) = Self::wait_ready(
            self.proxy_stderr_log_file_path().as_path(),
            Self::ETH_PROXY_READY_MARKER,
            Duration::from_secs(30),
        ) {
            tracing::error!(?error, "Failed to start proxy, shutting down gracefully");
            self.shutdown()?;
            return Err(error);
        };

        self.logs_file_to_flush.extend([
            kitchensink_stdout_logs_file,
            kitchensink_stderr_logs_file,
            eth_proxy_stdout_logs_file,
            eth_proxy_stderr_logs_file,
        ]);

        Ok(())
    }

    #[tracing::instrument(skip_all, fields(kitchensink_node_id = self.id))]
    fn extract_balance_from_genesis_file(
        &self,
        genesis_str: &str,
    ) -> anyhow::Result<Vec<(String, u128)>> {
        let genesis_json: JsonValue = serde_json::from_str(genesis_str)?;
        let alloc = genesis_json
            .get("alloc")
            .and_then(|a| a.as_object())
            .ok_or_else(|| anyhow::anyhow!("Missing 'alloc' in genesis"))?;

        let mut balances = Vec::new();
        for (eth_addr, obj) in alloc.iter() {
            let balance_str = obj.get("balance").and_then(|b| b.as_str()).unwrap_or("0");
            let balance = if balance_str.starts_with("0x") {
                u128::from_str_radix(balance_str.trim_start_matches("0x"), 16)?
            } else {
                balance_str.parse::<u128>()?
            };
            let substrate_addr = Self::eth_to_substrate_address(eth_addr)?;
            balances.push((substrate_addr.clone(), balance));
        }
        Ok(balances)
    }

    fn eth_to_substrate_address(eth_addr: &str) -> anyhow::Result<String> {
        let eth_bytes = hex::decode(eth_addr.trim_start_matches("0x"))?;
        if eth_bytes.len() != 20 {
            anyhow::bail!(
                "Invalid Ethereum address length: expected 20 bytes, got {}",
                eth_bytes.len()
            );
        }

        let mut padded = [0xEEu8; 32];
        padded[..20].copy_from_slice(&eth_bytes);

        let account_id = AccountId32::from(padded);
        Ok(account_id.to_ss58check())
    }

    fn wait_ready(logs_file_path: &Path, marker: &str, timeout: Duration) -> anyhow::Result<()> {
        let start_time = std::time::Instant::now();
        let logs_file = OpenOptions::new()
            .read(true)
            .write(false)
            .append(false)
            .truncate(false)
            .open(logs_file_path)?;

        let mut lines = std::io::BufReader::new(logs_file).lines();
        loop {
            if let Some(Ok(line)) = lines.next() {
                if line.contains(marker) {
                    return Ok(());
                }
            }

            if start_time.elapsed() > timeout {
                anyhow::bail!("Timeout waiting for process readiness: {marker}");
            }
        }
    }

    #[tracing::instrument(skip_all, fields(kitchensink_node_id = self.id))]
    pub fn eth_rpc_version(&self) -> anyhow::Result<String> {
        let output = Command::new(&self.eth_proxy_binary)
            .arg("--version")
            .stdin(Stdio::null())
            .stdout(Stdio::piped())
            .stderr(Stdio::null())
            .spawn()?
            .wait_with_output()?
            .stdout;
        Ok(String::from_utf8_lossy(&output).trim().to_string())
    }

    #[tracing::instrument(skip_all, fields(kitchensink_node_id = self.id), level = Level::TRACE)]
    fn kitchensink_stdout_log_file_path(&self) -> PathBuf {
        self.logs_directory
            .join(Self::KITCHENSINK_STDOUT_LOG_FILE_NAME)
    }

    #[tracing::instrument(skip_all, fields(kitchensink_node_id = self.id), level = Level::TRACE)]
    fn kitchensink_stderr_log_file_path(&self) -> PathBuf {
        self.logs_directory
            .join(Self::KITCHENSINK_STDERR_LOG_FILE_NAME)
    }

    #[tracing::instrument(skip_all, fields(kitchensink_node_id = self.id), level = Level::TRACE)]
    fn proxy_stdout_log_file_path(&self) -> PathBuf {
        self.logs_directory.join(Self::PROXY_STDOUT_LOG_FILE_NAME)
    }

    #[tracing::instrument(skip_all, fields(kitchensink_node_id = self.id), level = Level::TRACE)]
    fn proxy_stderr_log_file_path(&self) -> PathBuf {
        self.logs_directory.join(Self::PROXY_STDERR_LOG_FILE_NAME)
    }

    fn provider(
        &self,
    ) -> impl Future<
        Output = anyhow::Result<
            FillProvider<
                impl TxFiller<KitchenSinkNetwork>,
                impl Provider<KitchenSinkNetwork>,
                KitchenSinkNetwork,
            >,
        >,
    > + 'static {
        let connection_string = self.connection_string();
        let wallet = self.wallet.clone();
        Box::pin(async move {
            ProviderBuilder::new()
                .network::<KitchenSinkNetwork>()
                .wallet(wallet)
                .connect(&connection_string)
                .await
                .map_err(Into::into)
        })
    }
}

impl EthereumNode for KitchensinkNode {
    #[tracing::instrument(skip_all, fields(kitchensink_node_id = self.id))]
    fn execute_transaction(
        &self,
        transaction: alloy::rpc::types::TransactionRequest,
    ) -> anyhow::Result<TransactionReceipt> {
        tracing::debug!(?transaction, "Submitting transaction");
        let provider = self.provider();
        let receipt = BlockingExecutor::execute(async move {
<<<<<<< HEAD
            Ok(ProviderBuilder::new()
                .network::<KitchenSinkNetwork>()
                .wallet(wallet)
                .connect(&url)
=======
            Ok(provider
>>>>>>> cac22201
                .await?
                .send_transaction(transaction)
                .await?
                .get_receipt()
                .await?)
        })?;
        tracing::info!(?receipt, "Submitted tx to kitchensink");
        receipt
    }

    #[tracing::instrument(skip_all, fields(kitchensink_node_id = self.id))]
    fn trace_transaction(
        &self,
        transaction: TransactionReceipt,
    ) -> anyhow::Result<alloy::rpc::types::trace::geth::GethTrace> {
        let trace_options = GethDebugTracingOptions::prestate_tracer(PreStateConfig {
            diff_mode: Some(true),
            disable_code: None,
            disable_storage: None,
        });
        let provider = self.provider();

        BlockingExecutor::execute(async move {
<<<<<<< HEAD
            Ok(ProviderBuilder::new()
                .network::<KitchenSinkNetwork>()
                .wallet(wallet)
                .connect(&url)
=======
            Ok(provider
>>>>>>> cac22201
                .await?
                .debug_trace_transaction(transaction.transaction_hash, trace_options)
                .await?)
        })?
    }

    #[tracing::instrument(skip_all, fields(kitchensink_node_id = self.id))]
    fn state_diff(&self, transaction: TransactionReceipt) -> anyhow::Result<DiffMode> {
        match self
            .trace_transaction(transaction)?
            .try_into_pre_state_frame()?
        {
            PreStateFrame::Diff(diff) => Ok(diff),
            _ => anyhow::bail!("expected a diff mode trace"),
        }
    }

    #[tracing::instrument(skip_all, fields(kitchensink_node_id = self.id))]
    fn fetch_add_nonce(&self, address: Address) -> anyhow::Result<u64> {
        let provider = self.provider();
        let onchain_nonce = BlockingExecutor::execute::<anyhow::Result<_>>(async move {
            provider
                .await?
                .get_transaction_count(address)
                .await
                .map_err(Into::into)
        })??;

        let mut nonces = self.nonces.lock().unwrap();
        let current = nonces.entry(address).or_insert(onchain_nonce);
        let value = *current;
        *current += 1;
        Ok(value)
    }

    #[tracing::instrument(skip_all, fields(geth_node_id = self.id))]
    fn chain_id(&self) -> anyhow::Result<alloy::primitives::ChainId> {
        let provider = self.provider();
        BlockingExecutor::execute(async move {
            provider.await?.get_chain_id().await.map_err(Into::into)
        })?
    }

    #[tracing::instrument(skip_all, fields(geth_node_id = self.id))]
    fn block_gas_limit(&self, number: BlockNumberOrTag) -> anyhow::Result<u128> {
        let provider = self.provider();
        BlockingExecutor::execute(async move {
            provider
                .await?
                .get_block_by_number(number)
                .await?
                .ok_or(anyhow::Error::msg("Blockchain has no blocks"))
                .map(|block| block.header.gas_limit)
        })?
    }

    #[tracing::instrument(skip_all, fields(geth_node_id = self.id))]
    fn block_coinbase(&self, number: BlockNumberOrTag) -> anyhow::Result<Address> {
        let provider = self.provider();
        BlockingExecutor::execute(async move {
            provider
                .await?
                .get_block_by_number(number)
                .await?
                .ok_or(anyhow::Error::msg("Blockchain has no blocks"))
                .map(|block| block.header.beneficiary)
        })?
    }

    #[tracing::instrument(skip_all, fields(geth_node_id = self.id))]
    fn block_difficulty(&self, number: BlockNumberOrTag) -> anyhow::Result<U256> {
        let provider = self.provider();
        BlockingExecutor::execute(async move {
            provider
                .await?
                .get_block_by_number(number)
                .await?
                .ok_or(anyhow::Error::msg("Blockchain has no blocks"))
                .map(|block| block.header.difficulty)
        })?
    }

    #[tracing::instrument(skip_all, fields(geth_node_id = self.id))]
    fn block_hash(&self, number: BlockNumberOrTag) -> anyhow::Result<BlockHash> {
        let provider = self.provider();
        BlockingExecutor::execute(async move {
            provider
                .await?
                .get_block_by_number(number)
                .await?
                .ok_or(anyhow::Error::msg("Blockchain has no blocks"))
                .map(|block| block.header.hash)
        })?
    }

    #[tracing::instrument(skip_all, fields(geth_node_id = self.id))]
    fn block_timestamp(&self, number: BlockNumberOrTag) -> anyhow::Result<BlockTimestamp> {
        let provider = self.provider();
        BlockingExecutor::execute(async move {
            provider
                .await?
                .get_block_by_number(number)
                .await?
                .ok_or(anyhow::Error::msg("Blockchain has no blocks"))
                .map(|block| block.header.timestamp)
        })?
    }

    #[tracing::instrument(skip_all, fields(geth_node_id = self.id))]
    fn last_block_number(&self) -> anyhow::Result<BlockNumber> {
        let provider = self.provider();
        BlockingExecutor::execute(async move {
            provider.await?.get_block_number().await.map_err(Into::into)
        })?
    }
}

impl Node for KitchensinkNode {
    fn new(config: &Arguments) -> Self {
        let kitchensink_directory = config.directory().join(Self::BASE_DIRECTORY);
        let id = NODE_COUNT.fetch_add(1, Ordering::SeqCst);
        let base_directory = kitchensink_directory.join(id.to_string());
        let logs_directory = base_directory.join(Self::LOGS_DIRECTORY);

        Self {
            id,
            substrate_binary: config.kitchensink.clone(),
            eth_proxy_binary: config.eth_proxy.clone(),
            rpc_url: String::new(),
            wallet: config.wallet(),
            base_directory,
            logs_directory,
            process_substrate: None,
            process_proxy: None,
            nonces: Mutex::new(HashMap::new()),
            // We know that we only need to be storing 4 files so we can specify that when creating
            // the vector. It's the stdout and stderr of the substrate-node and the eth-rpc.
            logs_file_to_flush: Vec::with_capacity(4),
        }
    }

    #[tracing::instrument(skip_all, fields(kitchensink_node_id = self.id))]
    fn connection_string(&self) -> String {
        self.rpc_url.clone()
    }

    #[tracing::instrument(skip_all, fields(kitchensink_node_id = self.id))]
    fn shutdown(&mut self) -> anyhow::Result<()> {
        // Terminate the processes in a graceful manner to allow for the output to be flushed.
        if let Some(mut child) = self.process_proxy.take() {
            child
                .kill()
                .map_err(|error| anyhow::anyhow!("Failed to kill the proxy process: {error:?}"))?;
        }
        if let Some(mut child) = self.process_substrate.take() {
            child.kill().map_err(|error| {
                anyhow::anyhow!("Failed to kill the substrate process: {error:?}")
            })?;
        }

        // Flushing the files that we're using for keeping the logs before shutdown.
        for file in self.logs_file_to_flush.iter_mut() {
            file.flush()?
        }

        // Remove the node's database so that subsequent runs do not run on the same database. We
        // ignore the error just in case the directory didn't exist in the first place and therefore
        // there's nothing to be deleted.
        let _ = remove_dir_all(self.base_directory.join(Self::DATA_DIRECTORY));

        Ok(())
    }

    #[tracing::instrument(skip_all, fields(kitchensink_node_id = self.id))]
    fn spawn(&mut self, genesis: String) -> anyhow::Result<()> {
        self.init(&genesis)?.spawn_process()
    }

    #[tracing::instrument(skip_all, fields(kitchensink_node_id = self.id))]
    fn version(&self) -> anyhow::Result<String> {
        let output = Command::new(&self.substrate_binary)
            .arg("--version")
            .stdin(Stdio::null())
            .stdout(Stdio::piped())
            .stderr(Stdio::null())
            .spawn()?
            .wait_with_output()?
            .stdout;
        Ok(String::from_utf8_lossy(&output).into())
    }
}

impl Drop for KitchensinkNode {
    #[tracing::instrument(skip_all, fields(kitchensink_node_id = self.id))]
    fn drop(&mut self) {
        self.shutdown().expect("Failed to shutdown")
    }
}

#[derive(Debug, Clone, Copy, PartialEq, Eq, PartialOrd, Ord, Hash)]
struct KitchenSinkNetwork;

impl Network for KitchenSinkNetwork {
    type TxType = <Ethereum as Network>::TxType;

    type TxEnvelope = <Ethereum as Network>::TxEnvelope;

    type UnsignedTx = <Ethereum as Network>::UnsignedTx;

    type ReceiptEnvelope = <Ethereum as Network>::ReceiptEnvelope;

    type Header = KitchenSinkHeader;

    type TransactionRequest = <Ethereum as Network>::TransactionRequest;

    type TransactionResponse = <Ethereum as Network>::TransactionResponse;

    type ReceiptResponse = <Ethereum as Network>::ReceiptResponse;

    type HeaderResponse = Header<KitchenSinkHeader>;

    type BlockResponse = Block<Transaction<TxEnvelope>, Header<KitchenSinkHeader>>;
}

impl TransactionBuilder<KitchenSinkNetwork> for <Ethereum as Network>::TransactionRequest {
    fn chain_id(&self) -> Option<alloy::primitives::ChainId> {
        <<Ethereum as Network>::TransactionRequest as TransactionBuilder<Ethereum>>::chain_id(self)
    }

    fn set_chain_id(&mut self, chain_id: alloy::primitives::ChainId) {
        <<Ethereum as Network>::TransactionRequest as TransactionBuilder<Ethereum>>::set_chain_id(
            self, chain_id,
        )
    }

    fn nonce(&self) -> Option<u64> {
        <<Ethereum as Network>::TransactionRequest as TransactionBuilder<Ethereum>>::nonce(self)
    }

    fn set_nonce(&mut self, nonce: u64) {
        <<Ethereum as Network>::TransactionRequest as TransactionBuilder<Ethereum>>::set_nonce(
            self, nonce,
        )
    }

    fn input(&self) -> Option<&alloy::primitives::Bytes> {
        <<Ethereum as Network>::TransactionRequest as TransactionBuilder<Ethereum>>::input(self)
    }

    fn set_input<T: Into<alloy::primitives::Bytes>>(&mut self, input: T) {
        <<Ethereum as Network>::TransactionRequest as TransactionBuilder<Ethereum>>::set_input(
            self, input,
        )
    }

    fn from(&self) -> Option<Address> {
        <<Ethereum as Network>::TransactionRequest as TransactionBuilder<Ethereum>>::from(self)
    }

    fn set_from(&mut self, from: Address) {
        <<Ethereum as Network>::TransactionRequest as TransactionBuilder<Ethereum>>::set_from(
            self, from,
        )
    }

    fn kind(&self) -> Option<alloy::primitives::TxKind> {
        <<Ethereum as Network>::TransactionRequest as TransactionBuilder<Ethereum>>::kind(self)
    }

    fn clear_kind(&mut self) {
        <<Ethereum as Network>::TransactionRequest as TransactionBuilder<Ethereum>>::clear_kind(
            self,
        )
    }

    fn set_kind(&mut self, kind: alloy::primitives::TxKind) {
        <<Ethereum as Network>::TransactionRequest as TransactionBuilder<Ethereum>>::set_kind(
            self, kind,
        )
    }

    fn value(&self) -> Option<alloy::primitives::U256> {
        <<Ethereum as Network>::TransactionRequest as TransactionBuilder<Ethereum>>::value(self)
    }

    fn set_value(&mut self, value: alloy::primitives::U256) {
        <<Ethereum as Network>::TransactionRequest as TransactionBuilder<Ethereum>>::set_value(
            self, value,
        )
    }

    fn gas_price(&self) -> Option<u128> {
        <<Ethereum as Network>::TransactionRequest as TransactionBuilder<Ethereum>>::gas_price(self)
    }

    fn set_gas_price(&mut self, gas_price: u128) {
        <<Ethereum as Network>::TransactionRequest as TransactionBuilder<Ethereum>>::set_gas_price(
            self, gas_price,
        )
    }

    fn max_fee_per_gas(&self) -> Option<u128> {
        <<Ethereum as Network>::TransactionRequest as TransactionBuilder<Ethereum>>::max_fee_per_gas(
            self,
        )
    }

    fn set_max_fee_per_gas(&mut self, max_fee_per_gas: u128) {
        <<Ethereum as Network>::TransactionRequest as TransactionBuilder<Ethereum>>::set_max_fee_per_gas(
            self, max_fee_per_gas
        )
    }

    fn max_priority_fee_per_gas(&self) -> Option<u128> {
        <<Ethereum as Network>::TransactionRequest as TransactionBuilder<Ethereum>>::max_priority_fee_per_gas(
            self,
        )
    }

    fn set_max_priority_fee_per_gas(&mut self, max_priority_fee_per_gas: u128) {
        <<Ethereum as Network>::TransactionRequest as TransactionBuilder<Ethereum>>::set_max_priority_fee_per_gas(
            self, max_priority_fee_per_gas
        )
    }

    fn gas_limit(&self) -> Option<u64> {
        <<Ethereum as Network>::TransactionRequest as TransactionBuilder<Ethereum>>::gas_limit(self)
    }

    fn set_gas_limit(&mut self, gas_limit: u64) {
        <<Ethereum as Network>::TransactionRequest as TransactionBuilder<Ethereum>>::set_gas_limit(
            self, gas_limit,
        )
    }

    fn access_list(&self) -> Option<&alloy::rpc::types::AccessList> {
        <<Ethereum as Network>::TransactionRequest as TransactionBuilder<Ethereum>>::access_list(
            self,
        )
    }

    fn set_access_list(&mut self, access_list: alloy::rpc::types::AccessList) {
        <<Ethereum as Network>::TransactionRequest as TransactionBuilder<Ethereum>>::set_access_list(
            self,
            access_list,
        )
    }

    fn complete_type(
        &self,
        ty: <KitchenSinkNetwork as Network>::TxType,
    ) -> Result<(), Vec<&'static str>> {
        <<Ethereum as Network>::TransactionRequest as TransactionBuilder<Ethereum>>::complete_type(
            self, ty,
        )
    }

    fn can_submit(&self) -> bool {
        <<Ethereum as Network>::TransactionRequest as TransactionBuilder<Ethereum>>::can_submit(
            self,
        )
    }

    fn can_build(&self) -> bool {
        <<Ethereum as Network>::TransactionRequest as TransactionBuilder<Ethereum>>::can_build(self)
    }

    fn output_tx_type(&self) -> <KitchenSinkNetwork as Network>::TxType {
        <<Ethereum as Network>::TransactionRequest as TransactionBuilder<Ethereum>>::output_tx_type(
            self,
        )
    }

    fn output_tx_type_checked(&self) -> Option<<KitchenSinkNetwork as Network>::TxType> {
        <<Ethereum as Network>::TransactionRequest as TransactionBuilder<Ethereum>>::output_tx_type_checked(
            self,
        )
    }

    fn prep_for_submission(&mut self) {
        <<Ethereum as Network>::TransactionRequest as TransactionBuilder<Ethereum>>::prep_for_submission(
            self,
        )
    }

    fn build_unsigned(
        self,
    ) -> alloy::network::BuildResult<<KitchenSinkNetwork as Network>::UnsignedTx, KitchenSinkNetwork>
    {
        let result = <<Ethereum as Network>::TransactionRequest as TransactionBuilder<Ethereum>>::build_unsigned(
            self,
        );
        match result {
            Ok(unsigned_tx) => Ok(unsigned_tx),
            Err(UnbuiltTransactionError { request, error }) => {
                Err(UnbuiltTransactionError::<KitchenSinkNetwork> {
                    request,
                    error: match error {
                        TransactionBuilderError::InvalidTransactionRequest(tx_type, items) => {
                            TransactionBuilderError::InvalidTransactionRequest(tx_type, items)
                        }
                        TransactionBuilderError::UnsupportedSignatureType => {
                            TransactionBuilderError::UnsupportedSignatureType
                        }
                        TransactionBuilderError::Signer(error) => {
                            TransactionBuilderError::Signer(error)
                        }
                        TransactionBuilderError::Custom(error) => {
                            TransactionBuilderError::Custom(error)
                        }
                    },
                })
            }
        }
    }

    async fn build<W: alloy::network::NetworkWallet<KitchenSinkNetwork>>(
        self,
        wallet: &W,
    ) -> Result<
        <KitchenSinkNetwork as Network>::TxEnvelope,
        TransactionBuilderError<KitchenSinkNetwork>,
    > {
        Ok(wallet.sign_request(self).await?)
    }
}

#[derive(Clone, Debug, PartialEq, Eq, Hash, Serialize, Deserialize)]
#[serde(rename_all = "camelCase")]
pub struct KitchenSinkHeader {
    /// The Keccak 256-bit hash of the parent
    /// block’s header, in its entirety; formally Hp.
    pub parent_hash: B256,
    /// The Keccak 256-bit hash of the ommers list portion of this block; formally Ho.
    #[serde(rename = "sha3Uncles", alias = "ommersHash")]
    pub ommers_hash: B256,
    /// The 160-bit address to which all fees collected from the successful mining of this block
    /// be transferred; formally Hc.
    #[serde(rename = "miner", alias = "beneficiary")]
    pub beneficiary: Address,
    /// The Keccak 256-bit hash of the root node of the state trie, after all transactions are
    /// executed and finalisations applied; formally Hr.
    pub state_root: B256,
    /// The Keccak 256-bit hash of the root node of the trie structure populated with each
    /// transaction in the transactions list portion of the block; formally Ht.
    pub transactions_root: B256,
    /// The Keccak 256-bit hash of the root node of the trie structure populated with the receipts
    /// of each transaction in the transactions list portion of the block; formally He.
    pub receipts_root: B256,
    /// The Bloom filter composed from indexable information (logger address and log topics)
    /// contained in each log entry from the receipt of each transaction in the transactions list;
    /// formally Hb.
    pub logs_bloom: Bloom,
    /// A scalar value corresponding to the difficulty level of this block. This can be calculated
    /// from the previous block’s difficulty level and the timestamp; formally Hd.
    pub difficulty: U256,
    /// A scalar value equal to the number of ancestor blocks. The genesis block has a number of
    /// zero; formally Hi.
    #[serde(with = "alloy::serde::quantity")]
    pub number: BlockNumber,
    /// A scalar value equal to the current limit of gas expenditure per block; formally Hl.
    // This is the main difference over the Ethereum network implementation. We use u128 here and
    // not u64.
    #[serde(with = "alloy::serde::quantity")]
    pub gas_limit: u128,
    /// A scalar value equal to the total gas used in transactions in this block; formally Hg.
    #[serde(with = "alloy::serde::quantity")]
    pub gas_used: u64,
    /// A scalar value equal to the reasonable output of Unix’s time() at this block’s inception;
    /// formally Hs.
    #[serde(with = "alloy::serde::quantity")]
    pub timestamp: u64,
    /// An arbitrary byte array containing data relevant to this block. This must be 32 bytes or
    /// fewer; formally Hx.
    pub extra_data: Bytes,
    /// A 256-bit hash which, combined with the
    /// nonce, proves that a sufficient amount of computation has been carried out on this block;
    /// formally Hm.
    pub mix_hash: B256,
    /// A 64-bit value which, combined with the mixhash, proves that a sufficient amount of
    /// computation has been carried out on this block; formally Hn.
    pub nonce: B64,
    /// A scalar representing EIP1559 base fee which can move up or down each block according
    /// to a formula which is a function of gas used in parent block and gas target
    /// (block gas limit divided by elasticity multiplier) of parent block.
    /// The algorithm results in the base fee per gas increasing when blocks are
    /// above the gas target, and decreasing when blocks are below the gas target. The base fee per
    /// gas is burned.
    #[serde(
        default,
        with = "alloy::serde::quantity::opt",
        skip_serializing_if = "Option::is_none"
    )]
    pub base_fee_per_gas: Option<u64>,
    /// The Keccak 256-bit hash of the withdrawals list portion of this block.
    /// <https://eips.ethereum.org/EIPS/eip-4895>
    #[serde(default, skip_serializing_if = "Option::is_none")]
    pub withdrawals_root: Option<B256>,
    /// The total amount of blob gas consumed by the transactions within the block, added in
    /// EIP-4844.
    #[serde(
        default,
        with = "alloy::serde::quantity::opt",
        skip_serializing_if = "Option::is_none"
    )]
    pub blob_gas_used: Option<u64>,
    /// A running total of blob gas consumed in excess of the target, prior to the block. Blocks
    /// with above-target blob gas consumption increase this value, blocks with below-target blob
    /// gas consumption decrease it (bounded at 0). This was added in EIP-4844.
    #[serde(
        default,
        with = "alloy::serde::quantity::opt",
        skip_serializing_if = "Option::is_none"
    )]
    pub excess_blob_gas: Option<u64>,
    /// The hash of the parent beacon block's root is included in execution blocks, as proposed by
    /// EIP-4788.
    ///
    /// This enables trust-minimized access to consensus state, supporting staking pools, bridges,
    /// and more.
    ///
    /// The beacon roots contract handles root storage, enhancing Ethereum's functionalities.
    #[serde(default, skip_serializing_if = "Option::is_none")]
    pub parent_beacon_block_root: Option<B256>,
    /// The Keccak 256-bit hash of the an RLP encoded list with each
    /// [EIP-7685] request in the block body.
    ///
    /// [EIP-7685]: https://eips.ethereum.org/EIPS/eip-7685
    #[serde(default, skip_serializing_if = "Option::is_none")]
    pub requests_hash: Option<B256>,
}

impl BlockHeader for KitchenSinkHeader {
    fn parent_hash(&self) -> B256 {
        self.parent_hash
    }

    fn ommers_hash(&self) -> B256 {
        self.ommers_hash
    }

    fn beneficiary(&self) -> Address {
        self.beneficiary
    }

    fn state_root(&self) -> B256 {
        self.state_root
    }

    fn transactions_root(&self) -> B256 {
        self.transactions_root
    }

    fn receipts_root(&self) -> B256 {
        self.receipts_root
    }

    fn withdrawals_root(&self) -> Option<B256> {
        self.withdrawals_root
    }

    fn logs_bloom(&self) -> Bloom {
        self.logs_bloom
    }

    fn difficulty(&self) -> U256 {
        self.difficulty
    }

    fn number(&self) -> BlockNumber {
        self.number
    }

    // There's sadly nothing that we can do about this. We're required to implement this trait on
    // any type that represents a header and the gas limit type used here is a u64.
    fn gas_limit(&self) -> u64 {
        self.gas_limit.try_into().unwrap_or(u64::MAX)
    }

    fn gas_used(&self) -> u64 {
        self.gas_used
    }

    fn timestamp(&self) -> u64 {
        self.timestamp
    }

    fn mix_hash(&self) -> Option<B256> {
        Some(self.mix_hash)
    }

    fn nonce(&self) -> Option<B64> {
        Some(self.nonce)
    }

    fn base_fee_per_gas(&self) -> Option<u64> {
        self.base_fee_per_gas
    }

    fn blob_gas_used(&self) -> Option<u64> {
        self.blob_gas_used
    }

    fn excess_blob_gas(&self) -> Option<u64> {
        self.excess_blob_gas
    }

    fn parent_beacon_block_root(&self) -> Option<B256> {
        self.parent_beacon_block_root
    }

    fn requests_hash(&self) -> Option<B256> {
        self.requests_hash
    }

    fn extra_data(&self) -> &Bytes {
        &self.extra_data
    }
}

#[cfg(test)]
mod tests {
    use alloy::rpc::types::TransactionRequest;
    use revive_dt_config::Arguments;
    use std::path::PathBuf;
    use std::sync::LazyLock;
    use temp_dir::TempDir;

    use std::fs;

    use super::*;
    use crate::{GENESIS_JSON, Node};

    fn test_config() -> (Arguments, TempDir) {
        let mut config = Arguments::default();
        let temp_dir = TempDir::new().unwrap();

        config.working_directory = temp_dir.path().to_path_buf().into();

        config.kitchensink = PathBuf::from("substrate-node");
        config.eth_proxy = PathBuf::from("eth-rpc");

        (config, temp_dir)
    }

<<<<<<< HEAD
    #[tokio::test]
    async fn node_mines_simple_transfer_transaction_and_returns_receipt() {
        // Arrange
        let (args, _temp_dir) = test_config();
        let mut node = KitchensinkNode::new(&args);
        node.spawn(GENESIS_JSON.to_owned())
            .expect("Failed to spawn the node");

        let provider = ProviderBuilder::new()
            .network::<KitchenSinkNetwork>()
            .wallet(args.wallet())
            .connect(&node.rpc_url)
            .await
            .expect("Failed to create provider");
=======
    fn new_node() -> (KitchensinkNode, Arguments, TempDir) {
        // Note: When we run the tests in the CI we found that if they're all
        // run in parallel then the CI is unable to start all of the nodes in
        // time and their start up times-out. Therefore, we want all of the
        // nodes to be started in series and not in parallel. To do this, we use
        // a dummy mutex here such that there can only be a single node being
        // started up at any point of time. This will make our tests run slower
        // but it will allow the node startup to not timeout.
        //
        // Note: an alternative to starting all of the nodes in series and not
        // in parallel would be for us to reuse the same node between tests
        // which is not the best thing to do in my opinion as it removes all
        // of the isolation between tests and makes them depend on what other
        // tests do. For example, if one test checks what the block number is
        // and another test submits a transaction then the tx test would have
        // side effects that affect the block number test.
        static NODE_START_MUTEX: Mutex<()> = Mutex::new(());
        let _guard = NODE_START_MUTEX.lock().unwrap();

        let (args, temp_dir) = test_config();
        let mut node = KitchensinkNode::new(&args);
        node.init(GENESIS_JSON)
            .expect("Failed to initialize the node")
            .spawn_process()
            .expect("Failed to spawn the node process");
        (node, args, temp_dir)
    }

    /// A shared node that multiple tests can use. It starts up once.
    fn shared_node() -> &'static KitchensinkNode {
        static NODE: LazyLock<(KitchensinkNode, TempDir)> = LazyLock::new(|| {
            let (node, _, temp_dir) = new_node();
            (node, temp_dir)
        });
        &NODE.0
    }

    #[tokio::test]
    async fn node_mines_simple_transfer_transaction_and_returns_receipt() {
        // Arrange
        let (node, args, _temp_dir) = new_node();

        let provider = node.provider().await.expect("Failed to create provider");
>>>>>>> cac22201

        let account_address = args.wallet().default_signer().address();
        let transaction = TransactionRequest::default()
            .to(account_address)
            .value(U256::from(100_000_000_000_000u128));

        // Act
        let receipt = provider.send_transaction(transaction).await;

        // Assert
        let _ = receipt
            .expect("Failed to send the transfer transaction")
            .get_receipt()
            .await
            .expect("Failed to get the receipt for the transfer");
    }

    #[test]
    fn test_init_generates_chainspec_with_balances() {
        let genesis_content = r#"
        {
            "alloc": {
                "90F8bf6A479f320ead074411a4B0e7944Ea8c9C1": {
                    "balance": "1000000000000000000"
                },
                "Ab8483F64d9C6d1EcF9b849Ae677dD3315835cb2": {
                    "balance": "2000000000000000000"
                }
            }
        }
        "#;

        let mut dummy_node = KitchensinkNode::new(&test_config().0);

        // Call `init()`
        dummy_node.init(genesis_content).expect("init failed");

        // Check that the patched chainspec file was generated
        let final_chainspec_path = dummy_node
            .base_directory
            .join(KitchensinkNode::CHAIN_SPEC_JSON_FILE);
        assert!(final_chainspec_path.exists(), "Chainspec file should exist");

        let contents = fs::read_to_string(&final_chainspec_path).expect("Failed to read chainspec");

        // Validate that the Substrate addresses derived from the Ethereum addresses are in the file
        let first_eth_addr =
            KitchensinkNode::eth_to_substrate_address("90F8bf6A479f320ead074411a4B0e7944Ea8c9C1")
                .unwrap();
        let second_eth_addr =
            KitchensinkNode::eth_to_substrate_address("Ab8483F64d9C6d1EcF9b849Ae677dD3315835cb2")
                .unwrap();

        assert!(
            contents.contains(&first_eth_addr),
            "Chainspec should contain Substrate address for first Ethereum account"
        );
        assert!(
            contents.contains(&second_eth_addr),
            "Chainspec should contain Substrate address for second Ethereum account"
        );
    }

    #[test]
    fn test_parse_genesis_alloc() {
        // Create test genesis file
        let genesis_json = r#"
        {
          "alloc": {
            "0x90F8bf6A479f320ead074411a4B0e7944Ea8c9C1": { "balance": "1000000000000000000" },
            "0x0000000000000000000000000000000000000000": { "balance": "0xDE0B6B3A7640000" },
            "0xffffffffffffffffffffffffffffffffffffffff": { "balance": "123456789" }
          }
        }
        "#;

        let node = KitchensinkNode::new(&test_config().0);

        let result = node
            .extract_balance_from_genesis_file(genesis_json)
            .unwrap();

        let result_map: std::collections::HashMap<_, _> = result.into_iter().collect();

        assert_eq!(
            result_map.get("5FLneRcWAfk3X3tg6PuGyLNGAquPAZez5gpqvyuf3yUK8VaV"),
            Some(&1_000_000_000_000_000_000u128)
        );

        assert_eq!(
            result_map.get("5C4hrfjw9DjXZTzV3MwzrrAr9P1MLDHajjSidz9bR544LEq1"),
            Some(&1_000_000_000_000_000_000u128)
        );

        assert_eq!(
            result_map.get("5HrN7fHLXWcFiXPwwtq2EkSGns9eMmoUQnbVKweNz3VVr6N4"),
            Some(&123_456_789u128)
        );
    }

    #[test]
    fn print_eth_to_substrate_mappings() {
        let eth_addresses = vec![
            "0x90F8bf6A479f320ead074411a4B0e7944Ea8c9C1",
            "0xffffffffffffffffffffffffffffffffffffffff",
            "90F8bf6A479f320ead074411a4B0e7944Ea8c9C1",
        ];

        for eth_addr in eth_addresses {
            let ss58 = KitchensinkNode::eth_to_substrate_address(eth_addr).unwrap();

            println!("Ethereum: {eth_addr} -> Substrate SS58: {ss58}");
        }
    }

    #[test]
    fn test_eth_to_substrate_address() {
        let cases = vec![
            (
                "0x90F8bf6A479f320ead074411a4B0e7944Ea8c9C1",
                "5FLneRcWAfk3X3tg6PuGyLNGAquPAZez5gpqvyuf3yUK8VaV",
            ),
            (
                "90F8bf6A479f320ead074411a4B0e7944Ea8c9C1",
                "5FLneRcWAfk3X3tg6PuGyLNGAquPAZez5gpqvyuf3yUK8VaV",
            ),
            (
                "0x0000000000000000000000000000000000000000",
                "5C4hrfjw9DjXZTzV3MwzrrAr9P1MLDHajjSidz9bR544LEq1",
            ),
            (
                "0xffffffffffffffffffffffffffffffffffffffff",
                "5HrN7fHLXWcFiXPwwtq2EkSGns9eMmoUQnbVKweNz3VVr6N4",
            ),
        ];

        for (eth_addr, expected_ss58) in cases {
            let result = KitchensinkNode::eth_to_substrate_address(eth_addr).unwrap();
            assert_eq!(
                result, expected_ss58,
                "Mismatch for Ethereum address {eth_addr}"
            );
        }
    }

    #[test]
    fn spawn_works() {
        let (config, _temp_dir) = test_config();

        let mut node = KitchensinkNode::new(&config);
        node.spawn(GENESIS_JSON.to_string()).unwrap();
    }

    #[test]
    fn version_works() {
        let (config, _temp_dir) = test_config();

        let node = KitchensinkNode::new(&config);
        let version = node.version().unwrap();

        assert!(
            version.starts_with("substrate-node"),
            "Expected substrate-node version string, got: {version}"
        );
    }

    #[test]
    fn eth_rpc_version_works() {
        let (config, _temp_dir) = test_config();

        let node = KitchensinkNode::new(&config);
        let version = node.eth_rpc_version().unwrap();

        assert!(
            version.starts_with("pallet-revive-eth-rpc"),
            "Expected eth-rpc version string, got: {version}"
        );
    }

    #[test]
    fn can_get_chain_id_from_node() {
        // Arrange
        let node = shared_node();

        // Act
        let chain_id = node.chain_id();

        // Assert
        let chain_id = chain_id.expect("Failed to get the chain id");
        assert_eq!(chain_id, 420_420_420);
    }

    #[test]
    fn can_get_gas_limit_from_node() {
        // Arrange
        let node = shared_node();

        // Act
        let gas_limit = node.block_gas_limit(BlockNumberOrTag::Latest);

        // Assert
        let _ = gas_limit.expect("Failed to get the gas limit");
    }

    #[test]
    fn can_get_coinbase_from_node() {
        // Arrange
        let node = shared_node();

        // Act
        let coinbase = node.block_coinbase(BlockNumberOrTag::Latest);

        // Assert
        let coinbase = coinbase.expect("Failed to get the coinbase");
        assert_eq!(coinbase, Address::ZERO)
    }

    #[test]
    fn can_get_block_difficulty_from_node() {
        // Arrange
        let node = shared_node();

        // Act
        let block_difficulty = node.block_difficulty(BlockNumberOrTag::Latest);

        // Assert
        let block_difficulty = block_difficulty.expect("Failed to get the block difficulty");
        assert_eq!(block_difficulty, U256::ZERO)
    }

    #[test]
    fn can_get_block_hash_from_node() {
        // Arrange
        let node = shared_node();

        // Act
        let block_hash = node.block_hash(BlockNumberOrTag::Latest);

        // Assert
        let _ = block_hash.expect("Failed to get the block hash");
    }

    #[test]
    fn can_get_block_timestamp_from_node() {
        // Arrange
        let node = shared_node();

        // Act
        let block_timestamp = node.block_timestamp(BlockNumberOrTag::Latest);

        // Assert
        let _ = block_timestamp.expect("Failed to get the block timestamp");
    }

    #[test]
    fn can_get_block_number_from_node() {
        // Arrange
        let node = shared_node();

        // Act
        let block_number = node.last_block_number();

        // Assert
        let block_number = block_number.expect("Failed to get the block number");
        assert_eq!(block_number, 0)
    }
}<|MERGE_RESOLUTION|>--- conflicted
+++ resolved
@@ -13,26 +13,18 @@
 
 use alloy::{
     consensus::{BlockHeader, TxEnvelope},
-<<<<<<< HEAD
-=======
     eips::BlockNumberOrTag,
->>>>>>> cac22201
     hex,
     network::{
         Ethereum, EthereumWallet, Network, TransactionBuilder, TransactionBuilderError,
         UnbuiltTransactionError,
     },
-<<<<<<< HEAD
-    primitives::{Address, B64, B256, BlockNumber, Bloom, Bytes, U256},
-    providers::{Provider, ProviderBuilder, ext::DebugApi},
-=======
     primitives::{Address, B64, B256, BlockHash, BlockNumber, BlockTimestamp, Bloom, Bytes, U256},
     providers::{
         Provider, ProviderBuilder,
         ext::DebugApi,
         fillers::{FillProvider, TxFiller},
     },
->>>>>>> cac22201
     rpc::types::{
         TransactionReceipt,
         eth::{Block, Header, Transaction},
@@ -378,14 +370,7 @@
         tracing::debug!(?transaction, "Submitting transaction");
         let provider = self.provider();
         let receipt = BlockingExecutor::execute(async move {
-<<<<<<< HEAD
-            Ok(ProviderBuilder::new()
-                .network::<KitchenSinkNetwork>()
-                .wallet(wallet)
-                .connect(&url)
-=======
             Ok(provider
->>>>>>> cac22201
                 .await?
                 .send_transaction(transaction)
                 .await?
@@ -409,14 +394,7 @@
         let provider = self.provider();
 
         BlockingExecutor::execute(async move {
-<<<<<<< HEAD
-            Ok(ProviderBuilder::new()
-                .network::<KitchenSinkNetwork>()
-                .wallet(wallet)
-                .connect(&url)
-=======
             Ok(provider
->>>>>>> cac22201
                 .await?
                 .debug_trace_transaction(transaction.transaction_hash, trace_options)
                 .await?)
@@ -1062,22 +1040,6 @@
         (config, temp_dir)
     }
 
-<<<<<<< HEAD
-    #[tokio::test]
-    async fn node_mines_simple_transfer_transaction_and_returns_receipt() {
-        // Arrange
-        let (args, _temp_dir) = test_config();
-        let mut node = KitchensinkNode::new(&args);
-        node.spawn(GENESIS_JSON.to_owned())
-            .expect("Failed to spawn the node");
-
-        let provider = ProviderBuilder::new()
-            .network::<KitchenSinkNetwork>()
-            .wallet(args.wallet())
-            .connect(&node.rpc_url)
-            .await
-            .expect("Failed to create provider");
-=======
     fn new_node() -> (KitchensinkNode, Arguments, TempDir) {
         // Note: When we run the tests in the CI we found that if they're all
         // run in parallel then the CI is unable to start all of the nodes in
@@ -1121,7 +1083,6 @@
         let (node, args, _temp_dir) = new_node();
 
         let provider = node.provider().await.expect("Failed to create provider");
->>>>>>> cac22201
 
         let account_address = args.wallet().default_signer().address();
         let transaction = TransactionRequest::default()
