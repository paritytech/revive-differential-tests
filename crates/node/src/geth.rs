--- conflicted
+++ resolved
@@ -382,17 +382,7 @@
 impl Drop for Instance {
     #[tracing::instrument(skip_all, fields(geth_node_id = self.id))]
     fn drop(&mut self) {
-<<<<<<< HEAD
         self.shutdown().expect("Failed to shutdown")
-=======
-        tracing::info!(id = self.id, "Dropping node");
-        if let Some(child) = self.handle.as_mut() {
-            let _ = child.kill();
-        }
-        if self.base_directory.exists() {
-            let _ = remove_dir_all(&self.base_directory);
-        }
->>>>>>> 5eb3a0e1
     }
 }
 
