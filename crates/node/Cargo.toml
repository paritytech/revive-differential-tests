--- conflicted
+++ resolved
@@ -12,11 +12,8 @@
 anyhow = { workspace = true }
 alloy = { workspace = true }
 tracing = { workspace = true }
-<<<<<<< HEAD
 subprocess = { workspace = true }
-=======
 tokio = { workspace = true }
->>>>>>> 5eb3a0e1
 
 revive-dt-node-interaction = { workspace = true }
 revive-dt-config = { workspace = true }
