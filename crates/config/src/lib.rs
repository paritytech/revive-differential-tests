//! The global configuration used across all revive differential testing crates.

use std::{
    fmt::Display,
    fs::read_to_string,
    ops::Deref,
    path::{Path, PathBuf},
    str::FromStr,
    sync::{Arc, LazyLock, OnceLock},
    time::Duration,
};

use alloy::{
    genesis::Genesis,
    network::EthereumWallet,
    primitives::{B256, FixedBytes, U256},
    signers::local::PrivateKeySigner,
};
use clap::{Parser, ValueEnum, ValueHint};
use revive_dt_common::types::PlatformIdentifier;
use semver::Version;
use serde::{Deserialize, Serialize, Serializer};
use strum::{AsRefStr, Display, EnumString, IntoStaticStr};
use temp_dir::TempDir;

#[derive(Clone, Debug, Parser, Serialize, Deserialize)]
#[command(name = "retester")]
pub enum Context {
    /// Executes tests in the MatterLabs format differentially on multiple targets concurrently.
    Test(Box<TestExecutionContext>),

    /// Executes differential benchmarks on various platforms.
    Benchmark(Box<BenchmarkingContext>),

    /// Exports the JSON schema of the MatterLabs test format used by the tool.
    ExportJsonSchema,
}

impl Context {
    pub fn working_directory_configuration(&self) -> &WorkingDirectoryConfiguration {
        self.as_ref()
    }

    pub fn report_configuration(&self) -> &ReportConfiguration {
        self.as_ref()
    }
}

impl AsRef<WorkingDirectoryConfiguration> for Context {
    fn as_ref(&self) -> &WorkingDirectoryConfiguration {
        match self {
            Self::Test(context) => context.as_ref().as_ref(),
            Self::Benchmark(context) => context.as_ref().as_ref(),
            Self::ExportJsonSchema => unreachable!(),
        }
    }
}

impl AsRef<CorpusConfiguration> for Context {
    fn as_ref(&self) -> &CorpusConfiguration {
        match self {
            Self::Test(context) => context.as_ref().as_ref(),
            Self::Benchmark(context) => context.as_ref().as_ref(),
            Self::ExportJsonSchema => unreachable!(),
        }
    }
}

impl AsRef<SolcConfiguration> for Context {
    fn as_ref(&self) -> &SolcConfiguration {
        match self {
            Self::Test(context) => context.as_ref().as_ref(),
            Self::Benchmark(context) => context.as_ref().as_ref(),
            Self::ExportJsonSchema => unreachable!(),
        }
    }
}

impl AsRef<ResolcConfiguration> for Context {
    fn as_ref(&self) -> &ResolcConfiguration {
        match self {
            Self::Test(context) => context.as_ref().as_ref(),
            Self::Benchmark(context) => context.as_ref().as_ref(),
            Self::ExportJsonSchema => unreachable!(),
        }
    }
}

impl AsRef<GethConfiguration> for Context {
    fn as_ref(&self) -> &GethConfiguration {
        match self {
            Self::Test(context) => context.as_ref().as_ref(),
            Self::Benchmark(context) => context.as_ref().as_ref(),
            Self::ExportJsonSchema => unreachable!(),
        }
    }
}

impl AsRef<KurtosisConfiguration> for Context {
    fn as_ref(&self) -> &KurtosisConfiguration {
        match self {
            Self::Test(context) => context.as_ref().as_ref(),
            Self::Benchmark(context) => context.as_ref().as_ref(),
            Self::ExportJsonSchema => unreachable!(),
        }
    }
}

impl AsRef<PolkadotParachainConfiguration> for Context {
    fn as_ref(&self) -> &PolkadotParachainConfiguration {
        match self {
            Self::Test(context) => context.as_ref().as_ref(),
            Self::Benchmark(context) => context.as_ref().as_ref(),
            Self::ExportJsonSchema => unreachable!(),
        }
    }
}

impl AsRef<KitchensinkConfiguration> for Context {
    fn as_ref(&self) -> &KitchensinkConfiguration {
        match self {
            Self::Test(context) => context.as_ref().as_ref(),
            Self::Benchmark(context) => context.as_ref().as_ref(),
            Self::ExportJsonSchema => unreachable!(),
        }
    }
}

impl AsRef<ReviveDevNodeConfiguration> for Context {
    fn as_ref(&self) -> &ReviveDevNodeConfiguration {
        match self {
            Self::Test(context) => context.as_ref().as_ref(),
            Self::Benchmark(context) => context.as_ref().as_ref(),
            Self::ExportJsonSchema => unreachable!(),
        }
    }
}

impl AsRef<EthRpcConfiguration> for Context {
    fn as_ref(&self) -> &EthRpcConfiguration {
        match self {
            Self::Test(context) => context.as_ref().as_ref(),
            Self::Benchmark(context) => context.as_ref().as_ref(),
            Self::ExportJsonSchema => unreachable!(),
        }
    }
}

impl AsRef<GenesisConfiguration> for Context {
    fn as_ref(&self) -> &GenesisConfiguration {
        match self {
            Self::Test(context) => context.as_ref().as_ref(),
            Self::Benchmark(..) => {
                static GENESIS: LazyLock<GenesisConfiguration> = LazyLock::new(Default::default);
                &GENESIS
            }
            Self::ExportJsonSchema => unreachable!(),
        }
    }
}

impl AsRef<WalletConfiguration> for Context {
    fn as_ref(&self) -> &WalletConfiguration {
        match self {
            Self::Test(context) => context.as_ref().as_ref(),
            Self::Benchmark(context) => context.as_ref().as_ref(),
            Self::ExportJsonSchema => unreachable!(),
        }
    }
}

impl AsRef<ConcurrencyConfiguration> for Context {
    fn as_ref(&self) -> &ConcurrencyConfiguration {
        match self {
            Self::Test(context) => context.as_ref().as_ref(),
            Self::Benchmark(context) => context.as_ref().as_ref(),
            Self::ExportJsonSchema => unreachable!(),
        }
    }
}

impl AsRef<CompilationConfiguration> for Context {
    fn as_ref(&self) -> &CompilationConfiguration {
        match self {
            Self::Test(context) => context.as_ref().as_ref(),
            Self::Benchmark(context) => context.as_ref().as_ref(),
            Self::ExportJsonSchema => unreachable!(),
        }
    }
}

impl AsRef<ReportConfiguration> for Context {
    fn as_ref(&self) -> &ReportConfiguration {
        match self {
            Self::Test(context) => context.as_ref().as_ref(),
            Self::Benchmark(context) => context.as_ref().as_ref(),
            Self::ExportJsonSchema => unreachable!(),
        }
    }
}

impl AsRef<IgnoreSuccessConfiguration> for Context {
    fn as_ref(&self) -> &IgnoreSuccessConfiguration {
        match self {
            Self::Test(context) => context.as_ref().as_ref(),
            Self::Benchmark(..) => unreachable!(),
            Self::ExportJsonSchema => unreachable!(),
        }
    }
}

#[derive(Clone, Debug, Parser, Serialize, Deserialize)]
pub struct TestExecutionContext {
    /// The set of platforms that the differential tests should run on.
    #[arg(
        short = 'p',
        long = "platform",
        default_values = ["geth-evm-solc", "revive-dev-node-polkavm-resolc"]
    )]
    pub platforms: Vec<PlatformIdentifier>,

    /// The output format to use for the tool's output.
    #[arg(short, long, default_value_t = OutputFormat::CargoTestLike)]
    pub output_format: OutputFormat,

    /// The working directory that the program will use for all of the temporary artifacts needed at
    /// runtime.
    ///
    /// If not specified, then a temporary directory will be created and used by the program for all
    /// temporary artifacts.
    #[clap(
        short,
        long,
        default_value = "",
        value_hint = ValueHint::DirPath,
    )]
    pub working_directory: WorkingDirectoryConfiguration,

<<<<<<< HEAD
    /// The set of platforms that the differential tests should run on.
    #[clap(
        short = 'p',
        long = "platform",
        default_values = ["geth-evm-solc", "revive-dev-node-polkavm-resolc"]
    )]
    pub platforms: Vec<PlatformIdentifier>,

=======
>>>>>>> ebc24a58
    /// Configuration parameters for the corpus files to use.
    #[clap(flatten, next_help_heading = "Corpus Configuration")]
    pub corpus_configuration: CorpusConfiguration,

    /// Configuration parameters for the solc compiler.
    #[clap(flatten, next_help_heading = "Solc Configuration")]
    pub solc_configuration: SolcConfiguration,

    /// Configuration parameters for the resolc compiler.
    #[clap(flatten, next_help_heading = "Resolc Configuration")]
    pub resolc_configuration: ResolcConfiguration,

    /// Configuration parameters for the Polkadot Parachain.
    #[clap(flatten, next_help_heading = "Polkadot Parachain Configuration")]
    pub polkadot_parachain_configuration: PolkadotParachainConfiguration,

    /// Configuration parameters for the geth node.
    #[clap(flatten, next_help_heading = "Geth Configuration")]
    pub geth_configuration: GethConfiguration,

    /// Configuration parameters for the lighthouse node.
    #[clap(flatten, next_help_heading = "Lighthouse Configuration")]
    pub lighthouse_configuration: KurtosisConfiguration,

    /// Configuration parameters for the Kitchensink.
    #[clap(flatten, next_help_heading = "Kitchensink Configuration")]
    pub kitchensink_configuration: KitchensinkConfiguration,

    /// Configuration parameters for the Revive Dev Node.
    #[clap(flatten, next_help_heading = "Revive Dev Node Configuration")]
    pub revive_dev_node_configuration: ReviveDevNodeConfiguration,

    /// Configuration parameters for the Eth Rpc.
    #[clap(flatten, next_help_heading = "Eth RPC Configuration")]
    pub eth_rpc_configuration: EthRpcConfiguration,

    /// Configuration parameters for the genesis.
    #[clap(flatten, next_help_heading = "Genesis Configuration")]
    pub genesis_configuration: GenesisConfiguration,

    /// Configuration parameters for the wallet.
    #[clap(flatten, next_help_heading = "Wallet Configuration")]
    pub wallet_configuration: WalletConfiguration,

    /// Configuration parameters for concurrency.
    #[clap(flatten, next_help_heading = "Concurrency Configuration")]
    pub concurrency_configuration: ConcurrencyConfiguration,

    /// Configuration parameters for the compilers and compilation.
    #[clap(flatten, next_help_heading = "Compilation Configuration")]
    pub compilation_configuration: CompilationConfiguration,

    /// Configuration parameters for the report.
    #[clap(flatten, next_help_heading = "Report Configuration")]
    pub report_configuration: ReportConfiguration,

    /// Configuration parameters for ignoring certain test cases based on the report
    #[clap(flatten, next_help_heading = "Ignore Success Configuration")]
    pub ignore_success_configuration: IgnoreSuccessConfiguration,
}

#[derive(Clone, Debug, Parser, Serialize, Deserialize)]
pub struct BenchmarkingContext {
    /// The working directory that the program will use for all of the temporary artifacts needed at
    /// runtime.
    ///
    /// If not specified, then a temporary directory will be created and used by the program for all
    /// temporary artifacts.
    #[clap(
        short,
        long,
        default_value = "",
        value_hint = ValueHint::DirPath,
    )]
    pub working_directory: WorkingDirectoryConfiguration,

    /// The set of platforms that the differential tests should run on.
    #[arg(
        short = 'p',
        long = "platform",
        default_values = ["geth-evm-solc", "revive-dev-node-polkavm-resolc"]
    )]
    pub platforms: Vec<PlatformIdentifier>,

    /// The default repetition count for any workload specified but that doesn't contain a repeat
    /// step.
    #[arg(short = 'r', long = "default-repetition-count", default_value_t = 1000)]
    pub default_repetition_count: usize,

    /// Configuration parameters for the corpus files to use.
    #[clap(flatten, next_help_heading = "Corpus Configuration")]
    pub corpus_configuration: CorpusConfiguration,

    /// Configuration parameters for the solc compiler.
    #[clap(flatten, next_help_heading = "Solc Configuration")]
    pub solc_configuration: SolcConfiguration,

    /// Configuration parameters for the resolc compiler.
    #[clap(flatten, next_help_heading = "Resolc Configuration")]
    pub resolc_configuration: ResolcConfiguration,

    /// Configuration parameters for the geth node.
    #[clap(flatten, next_help_heading = "Geth Configuration")]
    pub geth_configuration: GethConfiguration,

    /// Configuration parameters for the lighthouse node.
    #[clap(flatten, next_help_heading = "Lighthouse Configuration")]
    pub lighthouse_configuration: KurtosisConfiguration,

    /// Configuration parameters for the Kitchensink.
    #[clap(flatten, next_help_heading = "Kitchensink Configuration")]
    pub kitchensink_configuration: KitchensinkConfiguration,

    /// Configuration parameters for the Polkadot Parachain.
    #[clap(flatten, next_help_heading = "Polkadot Parachain Configuration")]
    pub polkadot_parachain_configuration: PolkadotParachainConfiguration,

    /// Configuration parameters for the Revive Dev Node.
    #[clap(flatten, next_help_heading = "Revive Dev Node Configuration")]
    pub revive_dev_node_configuration: ReviveDevNodeConfiguration,

    /// Configuration parameters for the Eth Rpc.
    #[clap(flatten, next_help_heading = "Eth RPC Configuration")]
    pub eth_rpc_configuration: EthRpcConfiguration,

    /// Configuration parameters for the wallet.
    #[clap(flatten, next_help_heading = "Wallet Configuration")]
    pub wallet_configuration: WalletConfiguration,

    /// Configuration parameters for concurrency.
    #[clap(flatten, next_help_heading = "Concurrency Configuration")]
    pub concurrency_configuration: ConcurrencyConfiguration,

    /// Configuration parameters for the compilers and compilation.
    #[clap(flatten, next_help_heading = "Compilation Configuration")]
    pub compilation_configuration: CompilationConfiguration,

    /// Configuration parameters for the report.
    #[clap(flatten, next_help_heading = "Report Configuration")]
    pub report_configuration: ReportConfiguration,
}

impl Default for TestExecutionContext {
    fn default() -> Self {
        Self::parse_from(["execution-context"])
    }
}

impl AsRef<WorkingDirectoryConfiguration> for TestExecutionContext {
    fn as_ref(&self) -> &WorkingDirectoryConfiguration {
        &self.working_directory
    }
}

impl AsRef<CorpusConfiguration> for TestExecutionContext {
    fn as_ref(&self) -> &CorpusConfiguration {
        &self.corpus_configuration
    }
}

impl AsRef<SolcConfiguration> for TestExecutionContext {
    fn as_ref(&self) -> &SolcConfiguration {
        &self.solc_configuration
    }
}

impl AsRef<ResolcConfiguration> for TestExecutionContext {
    fn as_ref(&self) -> &ResolcConfiguration {
        &self.resolc_configuration
    }
}

impl AsRef<GethConfiguration> for TestExecutionContext {
    fn as_ref(&self) -> &GethConfiguration {
        &self.geth_configuration
    }
}

impl AsRef<PolkadotParachainConfiguration> for TestExecutionContext {
    fn as_ref(&self) -> &PolkadotParachainConfiguration {
        &self.polkadot_parachain_configuration
    }
}

impl AsRef<KurtosisConfiguration> for TestExecutionContext {
    fn as_ref(&self) -> &KurtosisConfiguration {
        &self.lighthouse_configuration
    }
}

impl AsRef<KitchensinkConfiguration> for TestExecutionContext {
    fn as_ref(&self) -> &KitchensinkConfiguration {
        &self.kitchensink_configuration
    }
}

impl AsRef<ReviveDevNodeConfiguration> for TestExecutionContext {
    fn as_ref(&self) -> &ReviveDevNodeConfiguration {
        &self.revive_dev_node_configuration
    }
}

impl AsRef<EthRpcConfiguration> for TestExecutionContext {
    fn as_ref(&self) -> &EthRpcConfiguration {
        &self.eth_rpc_configuration
    }
}

impl AsRef<GenesisConfiguration> for TestExecutionContext {
    fn as_ref(&self) -> &GenesisConfiguration {
        &self.genesis_configuration
    }
}

impl AsRef<WalletConfiguration> for TestExecutionContext {
    fn as_ref(&self) -> &WalletConfiguration {
        &self.wallet_configuration
    }
}

impl AsRef<ConcurrencyConfiguration> for TestExecutionContext {
    fn as_ref(&self) -> &ConcurrencyConfiguration {
        &self.concurrency_configuration
    }
}

impl AsRef<CompilationConfiguration> for TestExecutionContext {
    fn as_ref(&self) -> &CompilationConfiguration {
        &self.compilation_configuration
    }
}

impl AsRef<ReportConfiguration> for TestExecutionContext {
    fn as_ref(&self) -> &ReportConfiguration {
        &self.report_configuration
    }
}

impl AsRef<IgnoreSuccessConfiguration> for TestExecutionContext {
    fn as_ref(&self) -> &IgnoreSuccessConfiguration {
        &self.ignore_success_configuration
    }
}

impl Default for BenchmarkingContext {
    fn default() -> Self {
        Self::parse_from(["execution-context"])
    }
}

impl AsRef<WorkingDirectoryConfiguration> for BenchmarkingContext {
    fn as_ref(&self) -> &WorkingDirectoryConfiguration {
        &self.working_directory
    }
}

impl AsRef<CorpusConfiguration> for BenchmarkingContext {
    fn as_ref(&self) -> &CorpusConfiguration {
        &self.corpus_configuration
    }
}

impl AsRef<SolcConfiguration> for BenchmarkingContext {
    fn as_ref(&self) -> &SolcConfiguration {
        &self.solc_configuration
    }
}

impl AsRef<ResolcConfiguration> for BenchmarkingContext {
    fn as_ref(&self) -> &ResolcConfiguration {
        &self.resolc_configuration
    }
}

impl AsRef<GethConfiguration> for BenchmarkingContext {
    fn as_ref(&self) -> &GethConfiguration {
        &self.geth_configuration
    }
}

impl AsRef<KurtosisConfiguration> for BenchmarkingContext {
    fn as_ref(&self) -> &KurtosisConfiguration {
        &self.lighthouse_configuration
    }
}

impl AsRef<PolkadotParachainConfiguration> for BenchmarkingContext {
    fn as_ref(&self) -> &PolkadotParachainConfiguration {
        &self.polkadot_parachain_configuration
    }
}

impl AsRef<KitchensinkConfiguration> for BenchmarkingContext {
    fn as_ref(&self) -> &KitchensinkConfiguration {
        &self.kitchensink_configuration
    }
}

impl AsRef<ReviveDevNodeConfiguration> for BenchmarkingContext {
    fn as_ref(&self) -> &ReviveDevNodeConfiguration {
        &self.revive_dev_node_configuration
    }
}

impl AsRef<EthRpcConfiguration> for BenchmarkingContext {
    fn as_ref(&self) -> &EthRpcConfiguration {
        &self.eth_rpc_configuration
    }
}

impl AsRef<WalletConfiguration> for BenchmarkingContext {
    fn as_ref(&self) -> &WalletConfiguration {
        &self.wallet_configuration
    }
}

impl AsRef<ConcurrencyConfiguration> for BenchmarkingContext {
    fn as_ref(&self) -> &ConcurrencyConfiguration {
        &self.concurrency_configuration
    }
}

impl AsRef<CompilationConfiguration> for BenchmarkingContext {
    fn as_ref(&self) -> &CompilationConfiguration {
        &self.compilation_configuration
    }
}

impl AsRef<ReportConfiguration> for BenchmarkingContext {
    fn as_ref(&self) -> &ReportConfiguration {
        &self.report_configuration
    }
}

/// A set of configuration parameters for the corpus files to use for the execution.
#[derive(Clone, Debug, Parser, Serialize, Deserialize)]
pub struct CorpusConfiguration {
    /// A list of test corpus JSON files to be tested.
    #[arg(short = 'c', long = "corpus")]
    pub paths: Vec<PathBuf>,
}

/// A set of configuration parameters for Solc.
#[derive(Clone, Debug, Parser, Serialize, Deserialize)]
pub struct SolcConfiguration {
    /// Specifies the default version of the Solc compiler that should be used if there is no
    /// override specified by one of the test cases.
    #[clap(long = "solc.version", default_value = "0.8.29")]
    pub version: Version,
}

/// A set of configuration parameters for Resolc.
#[derive(Clone, Debug, Parser, Serialize, Deserialize)]
pub struct ResolcConfiguration {
    /// Specifies the path of the resolc compiler to be used by the tool.
    ///
    /// If this is not specified, then the tool assumes that it should use the resolc binary that's
    /// provided in the user's $PATH.
    #[clap(id = "resolc.path", long = "resolc.path", default_value = "resolc")]
    pub path: PathBuf,
}

/// A set of configuration parameters for Polkadot Parachain.
#[derive(Clone, Debug, Parser, Serialize, Deserialize)]
pub struct PolkadotParachainConfiguration {
    /// Specifies the path of the polkadot-parachain node to be used by the tool.
    ///
    /// If this is not specified, then the tool assumes that it should use the polkadot-parachain binary
    /// that's provided in the user's $PATH.
    #[clap(
        id = "polkadot-parachain.path",
        long = "polkadot-parachain.path",
        default_value = "polkadot-parachain"
    )]
    pub path: PathBuf,

    /// The amount of time to wait upon startup before considering that the node timed out.
    #[clap(
        id = "polkadot-parachain.start-timeout-ms",
        long = "polkadot-parachain.start-timeout-ms",
        default_value = "5000",
        value_parser = parse_duration
    )]
    pub start_timeout_ms: Duration,
}

/// A set of configuration parameters for Geth.
#[derive(Clone, Debug, Parser, Serialize, Deserialize)]
pub struct GethConfiguration {
    /// Specifies the path of the geth node to be used by the tool.
    ///
    /// If this is not specified, then the tool assumes that it should use the geth binary that's
    /// provided in the user's $PATH.
    #[clap(id = "geth.path", long = "geth.path", default_value = "geth")]
    pub path: PathBuf,

    /// The amount of time to wait upon startup before considering that the node timed out.
    #[clap(
        id = "geth.start-timeout-ms",
        long = "geth.start-timeout-ms",
        default_value = "30000",
        value_parser = parse_duration
    )]
    pub start_timeout_ms: Duration,
}

/// A set of configuration parameters for kurtosis.
#[derive(Clone, Debug, Parser, Serialize, Deserialize)]
pub struct KurtosisConfiguration {
    /// Specifies the path of the kurtosis node to be used by the tool.
    ///
    /// If this is not specified, then the tool assumes that it should use the kurtosis binary that's
    /// provided in the user's $PATH.
    #[clap(
        id = "kurtosis.path",
        long = "kurtosis.path",
        default_value = "kurtosis"
    )]
    pub path: PathBuf,
}

/// A set of configuration parameters for Kitchensink.
#[derive(Clone, Debug, Parser, Serialize, Deserialize)]
pub struct KitchensinkConfiguration {
    /// Specifies the path of the kitchensink node to be used by the tool.
    ///
    /// If this is not specified, then the tool assumes that it should use the kitchensink binary
    /// that's provided in the user's $PATH.
    #[clap(
        id = "kitchensink.path",
        long = "kitchensink.path",
        default_value = "substrate-node"
    )]
    pub path: PathBuf,

    /// The amount of time to wait upon startup before considering that the node timed out.
    #[clap(
        id = "kitchensink.start-timeout-ms",
        long = "kitchensink.start-timeout-ms",
        default_value = "30000",
        value_parser = parse_duration
    )]
    pub start_timeout_ms: Duration,
}

/// A set of configuration parameters for the revive dev node.
#[derive(Clone, Debug, Parser, Serialize, Deserialize)]
pub struct ReviveDevNodeConfiguration {
    /// Specifies the path of the revive dev node to be used by the tool.
    ///
    /// If this is not specified, then the tool assumes that it should use the revive dev node binary
    /// that's provided in the user's $PATH.
    #[clap(
        id = "revive-dev-node.path",
        long = "revive-dev-node.path",
        default_value = "revive-dev-node"
    )]
    pub path: PathBuf,

    /// The amount of time to wait upon startup before considering that the node timed out.
    #[clap(
        id = "revive-dev-node.start-timeout-ms",
        long = "revive-dev-node.start-timeout-ms",
        default_value = "30000",
        value_parser = parse_duration
    )]
    pub start_timeout_ms: Duration,

    /// The consensus to use for the spawned revive-dev-node.
    #[clap(
        id = "revive-dev-node.consensus",
        long = "revive-dev-node.consensus",
        default_value = "instant-seal"
    )]
    pub consensus: String,
}

/// A set of configuration parameters for the ETH RPC.
#[derive(Clone, Debug, Parser, Serialize, Deserialize)]
pub struct EthRpcConfiguration {
    /// Specifies the path of the ETH RPC to be used by the tool.
    ///
    /// If this is not specified, then the tool assumes that it should use the ETH RPC binary
    /// that's provided in the user's $PATH.
    #[clap(id = "eth-rpc.path", long = "eth-rpc.path", default_value = "eth-rpc")]
    pub path: PathBuf,

    /// The amount of time to wait upon startup before considering that the node timed out.
    #[clap(
        id = "eth-rpc.start-timeout-ms",
        long = "eth-rpc.start-timeout-ms",
        default_value = "30000",
        value_parser = parse_duration
    )]
    pub start_timeout_ms: Duration,
}

/// A set of configuration parameters for the genesis.
#[derive(Clone, Debug, Default, Parser, Serialize, Deserialize)]
pub struct GenesisConfiguration {
    /// Specifies the path of the genesis file to use for the nodes that are started.
    ///
    /// This is expected to be the path of a JSON geth genesis file.
    #[clap(id = "genesis.path", long = "genesis.path")]
    path: Option<PathBuf>,

    /// The genesis object found at the provided path.
    #[clap(skip)]
    #[serde(skip)]
    genesis: OnceLock<Genesis>,
}

impl GenesisConfiguration {
    pub fn genesis(&self) -> anyhow::Result<&Genesis> {
        static DEFAULT_GENESIS: LazyLock<Genesis> = LazyLock::new(|| {
            let genesis = include_str!("../../../assets/dev-genesis.json");
            serde_json::from_str(genesis).unwrap()
        });

        match self.genesis.get() {
            Some(genesis) => Ok(genesis),
            None => {
                let genesis = match self.path.as_ref() {
                    Some(genesis_path) => {
                        let genesis_content = read_to_string(genesis_path)?;
                        serde_json::from_str(genesis_content.as_str())?
                    }
                    None => DEFAULT_GENESIS.clone(),
                };
                Ok(self.genesis.get_or_init(|| genesis))
            }
        }
    }
}

/// A set of configuration parameters for the wallet.
#[derive(Clone, Debug, Parser, Serialize, Deserialize)]
pub struct WalletConfiguration {
    /// The private key of the default signer.
    #[clap(
        long = "wallet.default-private-key",
        default_value = "0x4f3edf983ac636a65a842ce7c78d9aa706d3b113bce9c46f30d7d21715b23b1d"
    )]
    default_key: B256,

    /// This argument controls which private keys the nodes should have access to and be added to
    /// its wallet signers. With a value of N, private keys (0, N] will be added to the signer set
    /// of the node.
    #[clap(long = "wallet.additional-keys", default_value_t = 100_000)]
    pub additional_keys: usize,

    /// The wallet object that will be used.
    #[clap(skip)]
    #[serde(skip)]
    wallet: OnceLock<Arc<EthereumWallet>>,
}

impl WalletConfiguration {
    pub fn wallet(&self) -> Arc<EthereumWallet> {
        self.wallet
            .get_or_init(|| {
                let mut wallet =
                    EthereumWallet::new(PrivateKeySigner::from_bytes(&self.default_key).unwrap());
                for signer in (1..=self.additional_keys)
                    .map(|id| U256::from(id))
                    .map(|id| id.to_be_bytes::<32>())
                    .map(|id| PrivateKeySigner::from_bytes(&FixedBytes(id)).unwrap())
                {
                    wallet.register_signer(signer);
                }
                Arc::new(wallet)
            })
            .clone()
    }

    pub fn highest_private_key_exclusive(&self) -> U256 {
        U256::try_from(self.additional_keys).unwrap()
    }
}

/// A set of configuration for concurrency.
#[derive(Clone, Debug, Parser, Serialize, Deserialize)]
pub struct ConcurrencyConfiguration {
    /// Determines the amount of nodes that will be spawned for each chain.
    #[clap(long = "concurrency.number-of-nodes", default_value_t = 5)]
    pub number_of_nodes: usize,

    /// Determines the amount of tokio worker threads that will will be used.
    #[arg(
        long = "concurrency.number-of-threads",
        default_value_t = std::thread::available_parallelism()
            .map(|n| n.get())
            .unwrap_or(1)
    )]
    pub number_of_threads: usize,

    /// Determines the amount of concurrent tasks that will be spawned to run tests.
    ///
    /// Defaults to 10 x the number of nodes.
    #[arg(long = "concurrency.number-of-concurrent-tasks")]
    number_concurrent_tasks: Option<usize>,

    /// Determines if the concurrency limit should be ignored or not.
    #[arg(long = "concurrency.ignore-concurrency-limit")]
    ignore_concurrency_limit: bool,
}

impl ConcurrencyConfiguration {
    pub fn concurrency_limit(&self) -> Option<usize> {
        match self.ignore_concurrency_limit {
            true => None,
            false => Some(
                self.number_concurrent_tasks
                    .unwrap_or(20 * self.number_of_nodes),
            ),
        }
    }
}

#[derive(Clone, Debug, Parser, Serialize, Deserialize)]
pub struct CompilationConfiguration {
    /// Controls if the compilation cache should be invalidated or not.
    #[arg(long = "compilation.invalidate-cache")]
    pub invalidate_compilation_cache: bool,
}

#[derive(Clone, Debug, Parser, Serialize, Deserialize)]
pub struct ReportConfiguration {
    /// Controls if the compiler input is included in the final report.
    #[clap(long = "report.include-compiler-input")]
    pub include_compiler_input: bool,

    /// Controls if the compiler output is included in the final report.
    #[clap(long = "report.include-compiler-output")]
    pub include_compiler_output: bool,
}

#[derive(Clone, Debug, Parser, Serialize, Deserialize)]
pub struct IgnoreSuccessConfiguration {
    /// The path of the report generated by the tool to use to ignore the cases that succeeded.
    #[clap(long = "ignore-success.report-path")]
    pub path: Option<PathBuf>,
}

/// Represents the working directory that the program uses.
#[derive(Debug, Clone)]
pub enum WorkingDirectoryConfiguration {
    /// A temporary directory is used as the working directory. This will be removed when dropped.
    TemporaryDirectory(Arc<TempDir>),
    /// A directory with a path is used as the working directory.
    Path(PathBuf),
}

impl Serialize for WorkingDirectoryConfiguration {
    fn serialize<S>(&self, serializer: S) -> Result<S::Ok, S::Error>
    where
        S: Serializer,
    {
        self.as_path().serialize(serializer)
    }
}

impl<'a> Deserialize<'a> for WorkingDirectoryConfiguration {
    fn deserialize<D>(deserializer: D) -> Result<Self, D::Error>
    where
        D: serde::Deserializer<'a>,
    {
        PathBuf::deserialize(deserializer).map(Self::Path)
    }
}

impl WorkingDirectoryConfiguration {
    pub fn as_path(&self) -> &Path {
        self.as_ref()
    }
}

impl Deref for WorkingDirectoryConfiguration {
    type Target = Path;

    fn deref(&self) -> &Self::Target {
        self.as_path()
    }
}

impl AsRef<Path> for WorkingDirectoryConfiguration {
    fn as_ref(&self) -> &Path {
        match self {
            WorkingDirectoryConfiguration::TemporaryDirectory(temp_dir) => temp_dir.path(),
            WorkingDirectoryConfiguration::Path(path) => path.as_path(),
        }
    }
}

impl Default for WorkingDirectoryConfiguration {
    fn default() -> Self {
        TempDir::new()
            .map(Arc::new)
            .map(Self::TemporaryDirectory)
            .expect("Failed to create the temporary directory")
    }
}

impl FromStr for WorkingDirectoryConfiguration {
    type Err = anyhow::Error;

    fn from_str(s: &str) -> Result<Self, Self::Err> {
        match s {
            "" => Ok(Default::default()),
            _ => Ok(Self::Path(PathBuf::from(s))),
        }
    }
}

impl Display for WorkingDirectoryConfiguration {
    fn fmt(&self, f: &mut std::fmt::Formatter<'_>) -> std::fmt::Result {
        Display::fmt(&self.as_path().display(), f)
    }
}

fn parse_duration(s: &str) -> anyhow::Result<Duration> {
    u64::from_str(s)
        .map(Duration::from_millis)
        .map_err(Into::into)
}

/// The Solidity compatible node implementation.
///
/// This describes the solutions to be tested against on a high level.
#[derive(
    Clone,
    Copy,
    Debug,
    PartialEq,
    Eq,
    PartialOrd,
    Ord,
    Hash,
    Serialize,
    ValueEnum,
    EnumString,
    Display,
    AsRefStr,
    IntoStaticStr,
)]
#[strum(serialize_all = "kebab-case")]
pub enum TestingPlatform {
    /// The go-ethereum reference full node EVM implementation.
    Geth,
    /// The kitchensink runtime provides the PolkaVM (PVM) based node implementation.
    Kitchensink,
    /// A polkadot/Substrate based network
    Zombienet,
}

/// The output format to use for the test execution output.
#[derive(
    Clone,
    Copy,
    Debug,
    PartialEq,
    Eq,
    PartialOrd,
    Ord,
    Hash,
    Serialize,
    ValueEnum,
    EnumString,
    Display,
    AsRefStr,
    IntoStaticStr,
)]
#[strum(serialize_all = "kebab-case")]
pub enum OutputFormat {
    /// The legacy format that was used in the past for the output.
    Legacy,

    /// An output format that looks heavily resembles the output from `cargo test`.
    CargoTestLike,
}<|MERGE_RESOLUTION|>--- conflicted
+++ resolved
@@ -236,17 +236,6 @@
     )]
     pub working_directory: WorkingDirectoryConfiguration,
 
-<<<<<<< HEAD
-    /// The set of platforms that the differential tests should run on.
-    #[clap(
-        short = 'p',
-        long = "platform",
-        default_values = ["geth-evm-solc", "revive-dev-node-polkavm-resolc"]
-    )]
-    pub platforms: Vec<PlatformIdentifier>,
-
-=======
->>>>>>> ebc24a58
     /// Configuration parameters for the corpus files to use.
     #[clap(flatten, next_help_heading = "Corpus Configuration")]
     pub corpus_configuration: CorpusConfiguration,
